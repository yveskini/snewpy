# -*- coding: utf-8 -*-
"""
A submodule with classes used for accessing supernova model files stored on disk.
It assumes models are available under a directory `data_folder` that is specified when
SNEWPY is installed under /home/user/.astropy/cache via snewpy.__init__.py.
"""


from astropy.units.quantity import Quantity
from astropy.units import UnitTypeError, get_physical_type
from snewpy import model_path, get_models
import logging
from . import ccsn, presn
import itertools as it


def init_model(model_name, download=True, download_dir=model_path, **user_param):
    """Attempts to retrieve instantiated SNEWPY model using model class name and model parameters.
    If a model name is valid, but is not found and `download`=True, this function will attempt to download the model

    Parameters
    ----------
    model_name : str
        Name of SNEWPY model to import, must exactly match the name of the corresponding model class
    download : bool
        Switch for attempting to download model data if the first load attempt failed due to a missing file.
    download_dir : str
        Local directory to download model files to.
    user_param : varies
        User-requested model parameters used to initialize the model, if one is found.
        Error checking is performed during model initialization

    Raises
    ------
    ValueError
        If the requested model_name does not match any SNEWPY models

    See Also
    --------
    snewpy.models.ccsn
    snewpy.models.presn

    Example
    -------
    >>> from snewpy.models.registry import init_model; import astropy.units as u
    >>> init_model('Nakazato_2013', progenitor_mass=13*u.Msun, metallicity=0.004, revival_time=0*u.s, eos='shen')
    Nakazato_2013 Model: nakazato-shen-BH-z0.004-s30.0.fits
    Progenitor mass  : 30.0 solMass
    EOS              : Shen
    Metallicity      : 0.004
    Revival time     : 0.0 ms
    """
    if model_name in dir(ccsn):
        module = ccsn
    elif model_name in dir(presn):
        module = presn
    else:
        raise ValueError(f"Unable to find model with name '{model_name}' in snewpy.models.ccsn or snewpy.models.presn")

    try:
        return getattr(module, model_name)(**user_param)
    except FileNotFoundError as e:
        logger = logging.getLogger()
        logger.warning(f"Unable to find model {model_name} in {download_dir}")
        if not download:
            raise e
        logger.warning(f"Attempting to download model...")
        get_models(model_name, download_dir)
        return getattr(module, model_name)(**user_param)


# TODO: Combine checks into one(?) function to simplify
def check_valid_params(model, **user_params):
<<<<<<< HEAD
    """Checks that the model-specific values, units, names and combinations of requested parameters are valid.
=======
    """Checks that the model-specific values, units, names and conbinations of requested parameters are valid.
>>>>>>> 159fa6f7

    Parameters
    ----------
    model : snewpy.model.SupernovaModel
        Model class used to perform parameter check
    user_params : varies
        User-requested model parameters to be tested for validity.
        NOTE: This must be provided as kwargs that match the keys of model.param

    Raises
    ------
    ValueError
        If invalid model parameters are provided based on units, allowed values, etc.
    UnitTypeError
        If invalid units are provided for a model parameter

    See Also
    --------
    snewpy.models.ccsn
    snewpy.models.presn

    """

    # Check that the appropriate number of params are provided
<<<<<<< HEAD
    if not all(key in user_params for key in model.param.keys()):
        raise ValueError(f"Missing parameter! Expected {model.param.keys()} but was given {user_params.keys()}")

    # Check parameter units and values
    for (key, allowed_params), user_param in zip(model.param.items(), user_params.values()):

=======
    if not all(key in user_params for key in model_param.keys()):
        raise ValueError(f"Missing parameter! Expected {model_param.keys()} but was given {user_param.keys()}")

    # Check parameter units and values
    for (key, allowed_params), user_param in zip(model_param.items(), user_params.values()):
>>>>>>> 159fa6f7
        # If both have units, check that the user param value is valid. If valid, continue. Else, error
        if type(user_param) == Quantity and type(allowed_params) == Quantity:
            if get_physical_type(user_param.unit) != get_physical_type(allowed_params.unit):
                raise UnitTypeError(f"Incorrect units {user_param.unit} provided for parameter {key}, "
                                    f"expected {allowed_params.unit}")
            elif user_param.to(allowed_params.unit).value in allowed_params.value:
                continue
            else:
                raise ValueError(f"Invalid value '{user_param}' provided for parameter {key}, "
                                 f"allowed value(s): {allowed_params}")

        # If one only one has units, then error
        elif (type(user_param) == Quantity) ^ (type(allowed_params) == Quantity):
            # User param has units, model param is unitless
            if type(user_param) == Quantity:
                raise ValueError(f"Invalid units {user_param.unit} for parameter {key} provided, expected None")
            else:
                raise ValueError(f"Missing units for parameter {key}, expected {allowed_params.unit}")

        # Check that unitless user param value is valid. If valid, continue. Else, Error
        elif user_param in allowed_params:
            continue
        else:
            raise ValueError(f"Invalid value '{user_param}' provided for parameter {key}, "
                             f"allowed value(s): {allowed_params}")

<<<<<<< HEAD
    # Check Combinations (Logic lives inside model subclasses under model.isvalid_param_combo)
    if hasattr(model, "isvalid_param_combo"):
        if not model.isvalid_param_combo(**user_params):
            raise ValueError(
                f"Invalid parameter combination. See {model.__class__.__name__}.get_param_combinations for a "
                "list of allowed parameter combinations.")
=======
    # Check Combinations (Logic lives inside model subclasses
    if not model.isvalid_param_combo(**user_params):
        raise ValueError(
            f"Invalid parameter combination. See {model.__name__}.get_param_combinations for a "
            "list of allowed parameter combinations.")
>>>>>>> 159fa6f7


# def check_param_combo(model, **user_param):
#     """Checks that the model-specific combination of requested parameters is valid according to
#     model.isvalid_param_combo. Valid parameter combinations may be found via model.get_param_combinations().
#
#     Parameters
#     ----------
#     model : snewpy.model.SupernovaModel
#         Model class used to perform parameter combination check
#     user_param : varies
#         User-requested model parameters to be tested for validity.
#         NOTE: This must be provided as kwargs that match the keys of model.param
#
#     Raises
#     ------
#     ValueError
#         If invalid combination of model parameters are provided.
#
#     See Also
#     --------
#     snewpy.models.ccsn
#     snewpy.models.presn
#     """
#     # should be done seperately or in check_values
#     check_param_names(model, **user_param)
#     if not model.isvalid_param_combo(**user_param):
#         raise ValueError(f"Invalid parameter combination. See {model.__class__.__name__}.get_param_combinations for a "
#                          "list of allowed parameter combinations.")


# def check_param_names(model, **user_param):
#     """Checks that all requested model parameter names match the required model parameter names according to model.param
#     See the __init__ of a specific model for descriptions of the available parameters.
#
#     Parameters
#     ----------
#     model : snewpy.model.SupernovaModel
#         Model class used to build combinations
#     user_param : varies
#         User-requested model parameters used to perform checks
#         NOTE: This must be provided as kwargs that match the keys of model.param
#     """
#     if not all(key in user_param for key in model.param.keys()):
#         raise ValueError(f"Missing parameter! Expected {model.param.keys()} but was given {user_param.keys()}")


# def check_valid_params(model, **user_param):
#     """Checks for valid model parameter combination validity
#     See the __init__ of a specific model for descriptions of the available parameters.
#
#     Parameters
#     ----------
#     model : snewpy.model.SupernovaModel
#         Model class used to build combinations
#     user_param : varies
#         User-requested model parameters used to perform checks
#         NOTE: This must be provided as kwargs that match the keys of model.param
#     """
#     # Check parameters for valid values and units
#     check_param_values(model, **user_param)
#     # Check parameter combination for validity (model-specific)
#     check_param_combo(model, **user_param)


def get_param_combinations(model, **user_param):
    """Returns all valid combinations of parameters for a given model. If specific parameters are provided as a
    keyword argument, this will return only those combinations that match the requested parameters.
    See the __init__ of a specific model for descriptions of the available parameters.

    Parameters
    ----------
    model : snewpy.model.SupernovaModel
        Model class used to build combinations
    user_param : varies
        User-requested model parameters matched against valid combinations.
        NOTE: This must be provided as a kwargs that match the keys of model.param

    Returns
    -------
    valid_combinations: tuple[dict]
        A tuple of all valid combinations matching the requested parameters (if any). Combinations are stored as
        dictionaries that are ready-to-use for model instantiation. If no valid combinations match the given parameters,
        a zero-length tuple will be returned.

    Raises
    ------
    ValueError
        If an invalid value for a model parameter is provided.
    """
    # check_param_names(model, **user_param)
    param = {}
    for key, val, user_val in zip(model.param.keys(), model.param.values(), user_param.values()):
        if user_val is not None and user_val in val:
            param.update({key: [user_val]})
        elif user_val is not None and user_val not in val:
            raise ValueError(f"Invalid value for parameter {key}. Given {user_val}, but expected one from {val}")
        else:
            param.update({key: val})
    return tuple(dict(zip(param, c)) for c in it.product(*param.values()) if model.isvalid_param_combo(*c))<|MERGE_RESOLUTION|>--- conflicted
+++ resolved
@@ -71,11 +71,7 @@
 
 # TODO: Combine checks into one(?) function to simplify
 def check_valid_params(model, **user_params):
-<<<<<<< HEAD
-    """Checks that the model-specific values, units, names and combinations of requested parameters are valid.
-=======
     """Checks that the model-specific values, units, names and conbinations of requested parameters are valid.
->>>>>>> 159fa6f7
 
     Parameters
     ----------
@@ -100,20 +96,12 @@
     """
 
     # Check that the appropriate number of params are provided
-<<<<<<< HEAD
     if not all(key in user_params for key in model.param.keys()):
         raise ValueError(f"Missing parameter! Expected {model.param.keys()} but was given {user_params.keys()}")
 
     # Check parameter units and values
     for (key, allowed_params), user_param in zip(model.param.items(), user_params.values()):
 
-=======
-    if not all(key in user_params for key in model_param.keys()):
-        raise ValueError(f"Missing parameter! Expected {model_param.keys()} but was given {user_param.keys()}")
-
-    # Check parameter units and values
-    for (key, allowed_params), user_param in zip(model_param.items(), user_params.values()):
->>>>>>> 159fa6f7
         # If both have units, check that the user param value is valid. If valid, continue. Else, error
         if type(user_param) == Quantity and type(allowed_params) == Quantity:
             if get_physical_type(user_param.unit) != get_physical_type(allowed_params.unit):
@@ -140,20 +128,12 @@
             raise ValueError(f"Invalid value '{user_param}' provided for parameter {key}, "
                              f"allowed value(s): {allowed_params}")
 
-<<<<<<< HEAD
     # Check Combinations (Logic lives inside model subclasses under model.isvalid_param_combo)
     if hasattr(model, "isvalid_param_combo"):
         if not model.isvalid_param_combo(**user_params):
             raise ValueError(
                 f"Invalid parameter combination. See {model.__class__.__name__}.get_param_combinations for a "
                 "list of allowed parameter combinations.")
-=======
-    # Check Combinations (Logic lives inside model subclasses
-    if not model.isvalid_param_combo(**user_params):
-        raise ValueError(
-            f"Invalid parameter combination. See {model.__name__}.get_param_combinations for a "
-            "list of allowed parameter combinations.")
->>>>>>> 159fa6f7
 
 
 # def check_param_combo(model, **user_param):
