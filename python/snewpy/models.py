# -*- coding: utf-8 -*-
"""
A submodule with classes used for supernova model files stored on disk. It
assumes models are available in a format usable by the AstroPy unified table
reader; see https://docs.astropy.org/en/stable/index.html for details.

Based on the ASTERIA (https://github.com/IceCubeOpenSource/ASTERIA) models
developed by Navya Uberoi and Spencer Griswold.

Updated summer 2020 by Jim Kneller & Arkin Worlikar. Subsequent updates
provided by the SNEWS team.
"""

from abc import abstractmethod, ABC
from enum import IntEnum

import astropy
from astropy.io import ascii, fits
from astropy.table import Table, join
from astropy.units.quantity import Quantity

import matplotlib as mpl
import matplotlib.pyplot as plt

import numpy as np
from scipy.interpolate import interp1d
from scipy.special import loggamma, gamma, lpmv

import os
import re
import sys

import logging
logging.basicConfig(level=logging.INFO)

import tarfile
import h5py

try:
    import healpy as hp
except ImportError as e:
    logger = logging.getLogger()
    logger.warning(e)

from .neutrino import Flavor
from .flavor_transformation import *


def get_value(x):
    """If quantity x has is an astropy Quantity with units, return just the
    value.

    Parameters
    ----------
    x : Quantity, float, or ndarray
        Input quantity.

    Returns
    -------
    value : float or ndarray
    """
    if type(x) == Quantity:
        return x.value
    return x


def get_closest(arr, x):
    """Get index of closest element in an array to input value.

    Parameters
    ----------
    arr : list or ndarray
        Array of values.
    x : float or int or str
        Value to search.

    Returns
    -------
    idx : int
        Index of closest element in the array.
    """
    return np.abs(np.asarray(arr) - x).argmin()


class SupernovaModel(ABC):
    """Base class defining an interface to a supernova model."""
    
    def __init__(self):
        pass
    
    @abstractmethod
    def get_time(self):
        """Returns
        -------
            returns array of snapshot times from the simulation
        """
        pass

    @abstractmethod
    def get_initialspectra(self, t, E, flavors=Flavor):
        """Get neutrino spectra at the source.

        Parameters
        ----------
        t : astropy.Quantity
            Time to evaluate initial spectra.
        E : astropy.Quantity or ndarray of astropy.Quantity
            Energies to evaluate the initial spectra.
        flavors: iterable of snewpy.neutrino.Flavor
            Return spectra for these flavors only (default: all)

        Returns
        -------
        initialspectra : dict
            Dictionary of neutrino spectra, keyed by neutrino flavor.
        """
        pass

    def get_oscillatedspectra(self, t, E, flavor_xform):
        """Get neutrino spectra after applying oscillation.

        Parameters
        ----------
        t : astropy.Quantity
            Time to evaluate initial and oscillated spectra.
        E : astropy.Quantity or ndarray of astropy.Quantity
            Energies to evaluate the initial and oscillated spectra.
        flavor_xform : FlavorTransformation
            An instance from the flavor_transformation module.

        Returns
        -------
        oscillatedspectra : dict
            Dictionary of oscillated spectra, keyed by neutrino flavor.
        """
        initialspectra = self.get_initialspectra(t, E)
        oscillatedspectra = {}

        oscillatedspectra[Flavor.NU_E] = \
            flavor_xform.prob_ee(t, E) * initialspectra[Flavor.NU_E] + \
            flavor_xform.prob_ex(t, E) * initialspectra[Flavor.NU_X]

        oscillatedspectra[Flavor.NU_X] = \
            flavor_xform.prob_xe(t, E) * initialspectra[Flavor.NU_E] + \
            flavor_xform.prob_xx(t, E) * initialspectra[Flavor.NU_X] 

        oscillatedspectra[Flavor.NU_E_BAR] = \
            flavor_xform.prob_eebar(t, E) * initialspectra[Flavor.NU_E_BAR] + \
            flavor_xform.prob_exbar(t, E) * initialspectra[Flavor.NU_X_BAR]

        oscillatedspectra[Flavor.NU_X_BAR] = \
            flavor_xform.prob_xebar(t, E) * initialspectra[Flavor.NU_E_BAR] + \
            flavor_xform.prob_xxbar(t, E) * initialspectra[Flavor.NU_X_BAR] 

        return oscillatedspectra   
    
    
class Analytic3Species(SupernovaModel):
    """Allow to generate an analytic model given total luminosity,
    average energy, and rms or pinch, for each species.
    """

    def __init__(self, filename):
        """Initialize model.

        Parameters
        ----------
        filename : str
            Absolute or relative path to file with model data.
        """

        simtab = Table.read(filename,format='ascii')
        self.filename = filename
        self.luminosity = {}
        self.meanE = {}
        self.pinch = {}

        # Get grid of model times.
        self.time = simtab['TIME'] * u.s

        for flavor in Flavor:
            # Note: file only contains NU_E, NU_E_BAR, and NU_X, so double up
            # the use of NU_X for NU_X_BAR.
            _flav = Flavor.NU_X if flavor == Flavor.NU_X_BAR else flavor

            self.luminosity[flavor] = simtab['L_{}'.format(_flav.name)] * u.erg/u.s
            self.meanE[flavor] = simtab['E_{}'.format(_flav.name)] * u.MeV
            self.pinch[flavor] = simtab['ALPHA_{}'.format(_flav.name)]

    def get_time(self):
        """Get grid of model times.

        Returns
        -------
        time : ndarray
            Grid of times used in the model.
        """
        return self.time
    
    def get_initialspectra(self, t, E, flavors=Flavor):
        """Get neutrino spectra/luminosity curves after oscillation.

        Parameters
        ----------
        t : astropy.Quantity
            Time to evaluate initial spectra.
        E : astropy.Quantity or ndarray of astropy.Quantity
            Energies to evaluate the initial spectra.
        flavors: iterable of snewpy.neutrino.Flavor
            Return spectra for these flavors only (default: all)

        Returns
        -------
        initialspectra : dict
            Dictionary of model spectra, keyed by neutrino flavor.
        """
        initialspectra={}

        # Avoid division by zero in energy PDF below.
        E[E==0] = np.finfo(float).eps * E.unit

        # Estimate L(t), <E_nu(t)> and alpha(t). Express all energies in erg.
        E = E.to_value('erg')

        # Make sure input time uses the same units as the model time grid, or
        # the interpolation will not work correctly.
        t = t.to(self.time.unit)

        for flavor in flavors:
            # Use np.interp rather than scipy.interpolate.interp1d because it
            # can handle dimensional units (astropy.Quantity).
            L  = get_value(np.interp(t, self.time, self.luminosity[flavor].to('erg/s')))
            Ea = get_value(np.interp(t, self.time, self.meanE[flavor].to('erg')))
            a  = np.interp(t, self.time, self.pinch[flavor])

            # For numerical stability, evaluate log PDF and then exponentiate.
            initialspectra[flavor] = \
                np.exp(np.log(L) - (2+a)*np.log(Ea) + (1+a)*np.log(1+a)
                       - loggamma(1+a) + a*np.log(E) - (1+a)*(E/Ea)) / (u.erg * u.s)

        return initialspectra

    def __repr__(self):
        """Default representation of the model.
        """
        mod = 'Analytic Model: {}\n'.format(self.filename)
        return mod

    def _repr_markdown_(self):
        """Markdown representation of the model, for Jupyter notebooks.
        """
        mod = '**Analytic Model**: {}\n\n'.format(self.filename)
        return mod  


class Nakazato_2013(SupernovaModel):
    """Set up a model based on simulations from Nakazato et al., ApJ S 205:2,
    2013 and ApJ 804:75, 2015. See also http://asphwww.ph.noda.tus.ac.jp/snn/.
    """

    def __init__(self, filename):
        """Initialize model.

        Parameters
        ----------
        filename : str
            Absolute or relative path to FITS file with model data.
        """
        # Store model metadata.
        if 't_rev' in filename:
            self.progenitor_mass = float(filename.split('-')[-1].strip('s%.fits')) * u.Msun
            self.revival_time = float(filename.split('-')[-2].strip('t_rev%ms')) * u.ms
            self.metallicity = float(filename.split('-')[-3].strip('z%'))
            self.EOS = filename.split('-')[-4].upper()
        # No revival time because the explosion "failed" (BH formation).
        else:
            self.progenitor_mass = float(filename.split('-')[-1].strip('s%.fits')) * u.Msun
            self.metallicity = float(filename.split('-')[-2].strip('z%'))
            self.revival_time = 0 * u.ms
            self.EOS = filename.split('-')[-4].upper()

        # Read FITS table using the astropy reader.
        simtab = Table.read(filename)
        self.filename = os.path.basename(filename)

        # Get grid of model times.
        self.time = simtab['TIME'].to('s')

        # Set up dictionary of luminosity, mean energy and shape parameter
        # alpha, keyed by neutrino flavor (NU_E, NU_X, NU_E_BAR, NU_X_BAR).
        self.luminosity = {}
        self.meanE = {}
        self.pinch = {}

        for flavor in Flavor:
            # Note: file only contains NU_E, NU_E_BAR, and NU_X, so double up
            # the use of NU_X for NU_X_BAR.
            _flav = Flavor.NU_X if flavor == Flavor.NU_X_BAR else flavor

            self.luminosity[flavor] = simtab['L_{}'.format(_flav.name)].to('erg/s')
            self.meanE[flavor] = simtab['E_{}'.format(_flav.name)].to('MeV')
            self.pinch[flavor] = simtab['ALPHA_{}'.format(_flav.name)]

    def get_time(self):
        """Get grid of model times.

        Returns
        -------
        time : ndarray
            Grid of times used in the model.
        """
        return self.time
    
    def get_initialspectra(self, t, E, flavors=Flavor):
        """Get neutrino spectra/luminosity at the source.

        Parameters
        ----------
        t : astropy.Quantity
            Time to evaluate initial spectra.
        E : astropy.Quantity or ndarray of astropy.Quantity
            Energies to evaluate the initial spectra.
        flavors: iterable of snewpy.neutrino.Flavor
            Return spectra for these flavors only (default: all)

        Returns
        -------
        initialspectra : dict
            Dictionary of model spectra, keyed by neutrino flavor.
        """
        initialspectra = {}

        # Avoid division by zero in energy PDF below.
        E[E==0] = np.finfo(float).eps * E.unit

        # Estimate L(t), <E_nu(t)> and alpha(t). Express all energies in erg.
        E = E.to_value('erg')

        # Make sure input time uses the same units as the model time grid, or
        # the interpolation will not work correctly.
        t = t.to(self.time.unit)

        for flavor in flavors:
            # Use np.interp rather than scipy.interpolate.interp1d because it
            # can handle dimensional units (astropy.Quantity).
            L  = get_value(np.interp(t, self.time, self.luminosity[flavor].to('erg/s')))
            Ea = get_value(np.interp(t, self.time, self.meanE[flavor].to('erg')))
            a  = np.interp(t, self.time, self.pinch[flavor])

            # For numerical stability, evaluate log PDF and then exponentiate.
            initialspectra[flavor] = \
                np.exp(np.log(L) - (2+a)*np.log(Ea) + (1+a)*np.log(1+a) 
                       - loggamma(1+a) + a*np.log(E) - (1+a)*(E/Ea)) / (u.erg * u.s)

        return initialspectra

    def __repr__(self):
        """Default representation of the model.
        """
        mod = 'Nakazato_2013 Model: {}\n'.format(self.filename)
        s = ['Progenitor mass : {}'.format(self.progenitor_mass),
             'Metallicity     : {}'.format(self.metallicity),
             'Revival time    : {}'.format(self.revival_time),
             'Eq. of state    : {}'.format(self.EOS)
             ]
        return mod + '\n'.join(s)
        
    def _repr_markdown_(self):
        """Markdown representation of the model, for Jupyter notebooks.
        """
        mod = '**Nakazato_2013 Model**: {}\n\n'.format(self.filename)
        s = ['|Parameter|Value|',
             '|:---------|:-----:|',
             '|Progenitor mass | ${0.value:g}$ {0.unit:latex}|'.format(self.progenitor_mass),
             '|Metallicity | ${:g}$|'.format(self.metallicity),
             '|Revival time | ${0.value:g}$ {0.unit:latex}|'.format(self.revival_time),
             '|EOS | {}|'.format(self.EOS)
             ]
        return mod + '\n'.join(s)


class Sukhbold_2015(SupernovaModel):
    """Set up a model based on simulations from Sukhbold et al., ApJ 821:38,2016. Models were shared privately by email.
    """

    def __init__(self, filename):
        """Initialize model.

        Parameters
        ----------
        filename : str
            Absolute or relative path to FITS file with model data.
        """
        # Store model metadata.
        self.progenitor_mass = float(filename.split('-')[-1].strip('z%.fits')) * u.Msun
        self.EOS = filename.split('-')[-2]

        # Read FITS table using the astropy unified Table reader.
        simtab = Table.read(filename)
        self.filename = os.path.basename(filename)

        # Get grid of model times.
        self.time = simtab['TIME'].to('s')

        # Set up dictionary of luminosity, mean energy, and shape parameter,
        # keyed by neutrino flavor (NU_E, NU_X, NU_E_BAR, NU_X_BAR).
        self.luminosity = {}
        self.meanE = {}
        self.pinch = {}

        for flavor in Flavor:
            self.luminosity[flavor] = simtab['L_{}'.format(flavor.name)].to('erg/s')
            self.meanE[flavor] = simtab['E_{}'.format(flavor.name)].to('MeV')
            self.pinch[flavor] = simtab['ALPHA_{}'.format(flavor.name)]
            
    def get_time(self):
        """Get grid of model times.

        Returns
        -------
        time : ndarray
            Grid of times used in the model.
        """
        return self.time
    
    def get_initialspectra(self, t, E, flavors=Flavor):
        """Get neutrino spectra/luminosity curves after oscillation.

        Parameters
        ----------
        t : astropy.Quantity
            Time to evaluate initial spectra.
        E : astropy.Quantity or ndarray of astropy.Quantity
            Energies to evaluate the initial spectra.
        flavors: iterable of snewpy.neutrino.Flavor
            Return spectra for these flavors only (default: all)

        Returns
        -------
        initialspectra : dict
            Dictionary of model spectra, keyed by neutrino flavor.
        """
        initialspectra = {}

        # Avoid division by zero in energy PDF below.
        E[E==0] = np.finfo(float).eps * E.unit

        # Estimate L(t), <E_nu(t)>, and alpha(t). Express all energies in erg.
        E = E.to_value('erg')

        # Make sure input time uses the same units as the global time grid or
        # the interpolation will not work properly.
        t = t.to(self.time.unit)

        for flavor in flavors:
            L  = get_value(np.interp(t, self.time, self.luminosity[flavor].to('erg/s')))
            Ea = get_value(np.interp(t, self.time, self.meanE[flavor].to('erg')))
            a  = np.interp(t, self.time, self.pinch[flavor])

            # For numerical stability, evaluate log PDF then exponentiate.
            initialspectra[flavor] = \
                np.exp(np.log(L) - (2+a)*np.log(Ea) + (1+a)*np.log(1+a) 
                       - loggamma(1+a) + a*np.log(E) - (1+a)*(E/Ea)) / (u.erg * u.s)

        return initialspectra

    def __repr__(self):
        """Default representation of the model.
        """
        mod = 'Sukhbold_2015 Model: {}\n'.format(self.filename)
        s = ['Progenitor mass : {}'.format(self.progenitor_mass),
             'Eq. of state    : {}'.format(self.EOS)
             ]
        return mod + '\n'.join(s)

    def _repr_markdown_(self):
        """Markdown representation of the model, for Jupyter notebooks.
        """
        mod = '**Sukhbold_2015 Model**: {}\n\n'.format(self.filename)
        s = ['|Parameter|Value|',
             '|:---------|:-----:|',
             '|Progenitor mass | ${0.value:g}$ {0.unit:latex}|'.format(self.progenitor_mass),
             '|EOS | {}|'.format(self.EOS)
             ]
        return mod + '\n'.join(s)


class Bollig_2016(SupernovaModel):
    """Set up a model based on simulations from Bollig et al. (2016). Models were taken, with permission, from the Garching Supernova Archive.
    """
    def __init__(self, filename, eos='LS220'):
        """Initialize model.

        Parameters
        ----------
        filename : str
            Absolute or relative path to file prefix, we add nue/nuebar/nux.
        eos : string
            Equation of state used in simulation.
        """
        self.time = {}
        self.luminosity = {}
        self.meanE = {}
        self.pinch = {}

        # Store model metadata.
        self.filename = os.path.basename(filename)
        self.EOS = eos
        self.progenitor_mass = float( (self.filename.split('s'))[1].split('c')[0] )  * u.Msun

        # Read through the several ASCII files for the chosen simulation and
        # merge the data into one giant table.
        mergtab = None
        for flavor in Flavor:
            _flav = Flavor.NU_X if flavor == Flavor.NU_X_BAR else flavor
            _sfx = _flav.name.replace('_', '').lower()
            _filename = '{}_{}_{}'.format(filename, eos, _sfx)
            _lname  = 'L_{}'.format(flavor.name)
            _ename  = 'E_{}'.format(flavor.name)
            _e2name = 'E2_{}'.format(flavor.name)
            _aname  = 'ALPHA_{}'.format(flavor.name)

            simtab = Table.read(_filename,
                                names=['TIME', _lname, _ename, _e2name],
                                format='ascii')
            simtab['TIME'].unit = 's'
            simtab[_lname].unit = '1e51 erg/s'
            simtab[_aname] = (2*simtab[_ename]**2 - simtab[_e2name]) / (simtab[_e2name] - simtab[_ename]**2)
            simtab[_ename].unit = 'MeV'
            del simtab[_e2name]

            if mergtab is None:
                mergtab = simtab
            else:
                mergtab = join(mergtab, simtab, keys='TIME', join_type='left')
                mergtab[_lname].fill_value = 0.
                mergtab[_ename].fill_value = 0.
                mergtab[_aname].fill_value = 0.
        simtab = mergtab.filled()

        self.time = simtab['TIME'].to('s')

        for flavor in Flavor:
            # Set the dictionary of luminosity, mean energy, and shape
            # parameter keyed by NU_E, NU_X, NU_E_BAR, NU_X_BAR.
            _lname  = 'L_{}'.format(flavor.name)
            self.luminosity[flavor] = simtab[_lname].to('erg/s')

            _ename  = 'E_{}'.format(flavor.name)
            self.meanE[flavor] = simtab[_ename].to('MeV')

            _aname  = 'ALPHA_{}'.format(flavor.name)
            self.pinch[flavor] = simtab[_aname]

    def get_time(self):
        """Get grid of model times.

        Returns
        -------
        time : ndarray
            Grid of times used in the model.
        """
        return self.time

    def get_initialspectra(self, t, E, flavors=Flavor):
        """Get neutrino spectra/luminosity curves before oscillation.

        Parameters
        ----------
        t : astropy.Quantity
            Time to evaluate initial spectra.
        E : astropy.Quantity or ndarray of astropy.Quantity
            Energies to evaluate the initial spectra.
        flavors: iterable of snewpy.neutrino.Flavor
            Return spectra for these flavors only (default: all)

        Returns
        -------
        initialspectra : dict
            Dictionary of model spectra, keyed by neutrino flavor.
        """
        initialspectra = {}

        # Avoid division by zero in energy PDF below.
        E[E==0] = np.finfo(float).eps * E.unit

        # Estimate L(t), <E_nu(t)> and alpha(t). Express all energies in erg.
        E = E.to_value('erg')

        # Make sure input time uses the same units as the model time grid, or
        # the interpolation will not work correctly.
        t = t.to(self.time.unit)

        for flavor in flavors:
            # Use np.interp rather than scipy.interpolate.interp1d because it
            # can handle dimensional units (astropy.Quantity).
            L  = get_value(np.interp(t, self.time, self.luminosity[flavor].to('erg/s')))
            Ea = get_value(np.interp(t, self.time, self.meanE[flavor].to('erg')))
            a  = np.interp(t, self.time, self.pinch[flavor])

            if L==0:
                initialspectra[flavor] = 0.0*E/(u.erg*u.s)
            else:
                # For numerical stability, evaluate log PDF and then exponentiate.
                initialspectra[flavor] = \
                  np.exp(np.log(L) - (2+a)*np.log(Ea) + (1+a)*np.log(1+a)
                        - loggamma(1+a) + a*np.log(E) - (1+a)*(E/Ea)) / (u.erg * u.s)

        return initialspectra

    def __repr__(self):
        """Default representation of the model.
        """
        mod = 'Bollig_2016 Model: {}\n'.format(self.filename)
        s = ['Progenitor mass : {}'.format(self.progenitor_mass),
             'Eq. of state    : {}'.format(self.EOS)
             ]
        return mod + '\n'.join(s)

    def _repr_markdown_(self):
        """Markdown representation of the model, for Jupyter notebooks.
        """
        mod = '**Bollig_2016 Model**: {}\n\n'.format(self.filename)
        s = ['|Parameter|Value|',
             '|:---------|:-----:|',
             '|Progenitor mass | ${0.value:g}$ {0.unit:latex}|'.format(self.progenitor_mass),
             '|EOS | {}|'.format(self.EOS)
             ]
        return mod + '\n'.join(s)

class Tamborra_2014(Bollig_2016):
    pass

class Walk_2018(Bollig_2016):
    pass

class Walk_2019(Bollig_2016):
    pass

class OConnor_2015(SupernovaModel):
    """Set up a model based on the black hole formation simulation in O'Connor (2015). 
    """
    def __init__(self, filename, eos='LS220'):
        """Initialize model.

        Parameters
        ----------
        filename : str
            Absolute or relative path to file prefix, we add nue/nuebar/nux
        eos : string
            Equation of state used in simulation
        """
        simtab = Table.read(filename, 
                     names= ['TIME','L_NU_E','L_NU_E_BAR','L_NU_X',
                                    'E_NU_E','E_NU_E_BAR','E_NU_X',
                                    'RMS_NU_E','RMS_NU_E_BAR','RMS_NU_X'],
                     format='ascii')

        header = ascii.read(simtab.meta['comments'], delimiter='=',format='no_header', names=['key', 'val'])
        tbounce = float(header['val'][0])
        simtab['TIME'] -= tbounce
        
        simtab['ALPHA_NU_E'] = (2.0*simtab['E_NU_E']**2 - simtab['RMS_NU_E']**2)/(simtab['RMS_NU_E']**2 - simtab['E_NU_E']**2)
        simtab['ALPHA_NU_E_BAR'] = (2.0*simtab['E_NU_E_BAR']**2 - simtab['RMS_NU_E_BAR']**2)/(simtab['RMS_NU_E_BAR']**2 - simtab['E_NU_E_BAR']**2)
        simtab['ALPHA_NU_X'] = (2.0*simtab['E_NU_X']**2 - simtab['RMS_NU_X']**2)/(simtab['RMS_NU_X']**2 - simtab['E_NU_X']**2)

        # SYB: double-check on this factor of 4. Should be factor of 2?
        simtab['L_NU_X'] /= 4.0

        self.filename = 'OConnor2015_s40WH07_LS220'
        self.EOS = eos
        self.progenitor_mass = 40 * u.Msun

        # Get grid of model times.
        self.time = simtab['TIME'] * u.s

        # Set up dictionary of luminosity, mean energy and shape parameter
        # alpha, keyed by neutrino flavor (NU_E, NU_X, NU_E_BAR, NU_X_BAR).
        self.luminosity = {}
        self.meanE = {}
        self.pinch = {}

        for flavor in Flavor:
            # Note: file only contains NU_E, NU_E_BAR, and NU_X, so double up
            # the use of NU_X for NU_X_BAR.
            _flav = Flavor.NU_X if flavor == Flavor.NU_X_BAR else flavor

            self.luminosity[flavor] = simtab['L_{}'.format(_flav.name)] * u.erg/u.s
            self.meanE[flavor] = simtab['E_{}'.format(_flav.name)] * u.MeV
            self.pinch[flavor] = simtab['ALPHA_{}'.format(_flav.name)]

    def get_time(self):
        """Get grid of model times.

        Returns
        -------
        time : ndarray
            Grid of times used in the model.
        """
        return self.time

    def get_initialspectra(self, t, E, flavors=Flavor):
        """Get neutrino spectra/luminosity curves before oscillation.

        Parameters
        ----------
        t : astropy.Quantity
            Time to evaluate initial spectra.
        E : astropy.Quantity or ndarray of astropy.Quantity
            Energies to evaluate the initial spectra.
        flavors: iterable of snewpy.neutrino.Flavor
            Return spectra for these flavors only (default: all)

        Returns
        -------
        initialspectra : dict
            Dictionary of model spectra, keyed by neutrino flavor.
        """
        initialspectra = {}

        # Avoid division by zero in energy PDF below.
        E[E==0] = np.finfo(float).eps * E.unit

        # Estimate L(t), <E_nu(t)> and alpha(t). Express all energies in erg.
        E = E.to_value('erg')

        # Make sure input time uses the same units as the model time grid, or
        # the interpolation will not work correctly.
        t = t.to(self.time.unit)

        for flavor in flavors:
            # Use np.interp rather than scipy.interpolate.interp1d because it
            # can handle dimensional units (astropy.Quantity).
            L  = get_value(np.interp(t, self.time, self.luminosity[flavor].to('erg/s')))
            Ea = get_value(np.interp(t, self.time, self.meanE[flavor].to('erg')))
            a  = np.interp(t, self.time, self.pinch[flavor])

            # For numerical stability, evaluate log PDF and then exponentiate.
            initialspectra[flavor] = \
                np.exp(np.log(L) - (2+a)*np.log(Ea) + (1+a)*np.log(1+a)
                       - loggamma(1+a) + a*np.log(E) - (1+a)*(E/Ea)) / (u.erg * u.s)

        return initialspectra

    def __repr__(self):
        """Default representation of the model.
        """
        mod = 'OConnor_2015 Model: {}\n'.format(self.filename)
        s = ['Progenitor mass : {}'.format(self.progenitor_mass),
             'Eq. of state    : {}'.format(self.EOS)
             ]
        return mod + '\n'.join(s)

    def _repr_markdown_(self):
        """Markdown representation of the model, for Jupyter notebooks.
        """
        mod = '**OConnor_2015 Model**: {}\n\n'.format(self.filename)
        s = ['|Parameter|Value|',
             '|:---------|:-----:|',
             '|Progenitor mass | ${0.value:g}$ {0.unit:latex}|'.format(self.progenitor_mass),
             '|EOS | {}|'.format(self.EOS)
             ]
        return mod + '\n'.join(s)

class Zha_2021(SupernovaModel):
    """Set up a model based on the hadron-quark phse transition models from Zha et al. 2021. 
    """
    def __init__(self, filename, eos='STOS_B145'):
        """Initialize model.

        Parameters
        ----------
        filename : str
            Absolute or relative path to file prefix, we add nue/nuebar/nux
        eos : string
            Equation of state used in simulation
        """
        simtab = Table.read(filename, 
                     names= ['TIME','L_NU_E','L_NU_E_BAR','L_NU_X',
                                    'E_NU_E','E_NU_E_BAR','E_NU_X',
                                    'RMS_NU_E','RMS_NU_E_BAR','RMS_NU_X'],
                     format='ascii')

        header = ascii.read(simtab.meta['comments'], delimiter='=',format='no_header', names=['key', 'val'])
        tbounce = float(header['val'][0])
        simtab['TIME'] -= tbounce
        
        simtab['ALPHA_NU_E'] = (2.0*simtab['E_NU_E']**2 - simtab['RMS_NU_E']**2)/(simtab['RMS_NU_E']**2 - simtab['E_NU_E']**2)
        simtab['ALPHA_NU_E_BAR'] = (2.0*simtab['E_NU_E_BAR']**2 - simtab['RMS_NU_E_BAR']**2)/(simtab['RMS_NU_E_BAR']**2 - simtab['E_NU_E_BAR']**2)
        simtab['ALPHA_NU_X'] = (2.0*simtab['E_NU_X']**2 - simtab['RMS_NU_X']**2)/(simtab['RMS_NU_X']**2 - simtab['E_NU_X']**2)

        # SYB: double-check on this factor of 4. Should be factor of 2?
        simtab['L_NU_X'] /= 4.0

        #prevent neagative lums
        simtab['L_NU_E'][simtab['L_NU_E'] < 0] = 1
        simtab['L_NU_E_BAR'][simtab['L_NU_E_BAR'] < 0] = 1
        simtab['L_NU_X'][simtab['L_NU_X'] < 0] = 1

        
        basename =os.path.basename(filename)[:-4]
        
        self.filename = 'Zha2021_'+basename
        self.EOS = eos
        self.progenitor_mass =  float(basename[1:])* u.Msun

        # Get grid of model times.
        self.time = simtab['TIME'] * u.s

        # Set up dictionary of luminosity, mean energy and shape parameter
        # alpha, keyed by neutrino flavor (NU_E, NU_X, NU_E_BAR, NU_X_BAR).
        self.luminosity = {}
        self.meanE = {}
        self.pinch = {}

        for flavor in Flavor:
            # Note: file only contains NU_E, NU_E_BAR, and NU_X, so double up
            # the use of NU_X for NU_X_BAR.
            _flav = Flavor.NU_X if flavor == Flavor.NU_X_BAR else flavor

            self.luminosity[flavor] = simtab['L_{}'.format(_flav.name)] * u.erg/u.s
            self.meanE[flavor] = simtab['E_{}'.format(_flav.name)] * u.MeV
            self.pinch[flavor] = simtab['ALPHA_{}'.format(_flav.name)]

    def get_time(self):
        """Get grid of model times.

        Returns
        -------
        time : ndarray
            Grid of times used in the model.
        """
        return self.time

    def get_initialspectra(self, t, E, flavors=Flavor):
        """Get neutrino spectra/luminosity curves before oscillation.

        Parameters
        ----------
        t : astropy.Quantity
            Time to evaluate initial spectra.
        E : astropy.Quantity or ndarray of astropy.Quantity
            Energies to evaluate the initial spectra.
        flavors: iterable of snewpy.neutrino.Flavor
            Return spectra for these flavors only (default: all)

        Returns
        -------
        initialspectra : dict
            Dictionary of model spectra, keyed by neutrino flavor.
        """
        initialspectra = {}

        # Avoid division by zero in energy PDF below.
        E[E==0] = np.finfo(float).eps * E.unit

        # Estimate L(t), <E_nu(t)> and alpha(t). Express all energies in erg.
        E = E.to_value('erg')

        # Make sure input time uses the same units as the model time grid, or
        # the interpolation will not work correctly.
        t = t.to(self.time.unit)

        for flavor in flavors:
            # Use np.interp rather than scipy.interpolate.interp1d because it
            # can handle dimensional units (astropy.Quantity).
            L  = get_value(np.interp(t, self.time, self.luminosity[flavor].to('erg/s')))
            Ea = get_value(np.interp(t, self.time, self.meanE[flavor].to('erg')))
            a  = np.interp(t, self.time, self.pinch[flavor])

            # For numerical stability, evaluate log PDF and then exponentiate.
            initialspectra[flavor] = \
                np.exp(np.log(L) - (2+a)*np.log(Ea) + (1+a)*np.log(1+a)
                       - loggamma(1+a) + a*np.log(E) - (1+a)*(E/Ea)) / (u.erg * u.s)

        return initialspectra

    def __repr__(self):
        """Default representation of the model.
        """
        mod = 'Zha_2021 Model: {}\n'.format(self.filename)
        s = ['Progenitor mass : {}'.format(self.progenitor_mass),
             'Eq. of state    : {}'.format(self.EOS)
             ]
        return mod + '\n'.join(s)

    def _repr_markdown_(self):
        """Markdown representation of the model, for Jupyter notebooks.
        """
        mod = '**Zha_2021 Model**: {}\n\n'.format(self.filename)
        s = ['|Parameter|Value|',
             '|:---------|:-----:|',
             '|Progenitor mass | ${0.value:g}$ {0.unit:latex}|'.format(self.progenitor_mass),
             '|EOS | {}|'.format(self.EOS)
             ]
        return mod + '\n'.join(s)    


class Warren_2020(SupernovaModel):
    """Set up a model based on simulations from Warren et al. (2020)."""

    def __init__(self, filename, eos='LS220'):
        """Initialize model.

        Parameters
        ----------
        filename : str
            Absolute or relative path to file prefix, we add nue/nuebar/nux
        eos : string
            Equation of state used in simulation
        """
        # Read data from HDF5 files, then store.
        f = h5py.File(filename, 'r')
        simtab = Table()

        for i in range(len(f['nue_data']['lum'])):
            if f['sim_data']['shock_radius'][i][1] > 0.00001:
                bounce = f['sim_data']['shock_radius'][i][0]
                break

        simtab['TIME'] = f['nue_data']['lum'][:, 0] - bounce
        simtab['L_NU_E'] = f['nue_data']['lum'][:, 1] * 1e51
        simtab['L_NU_E_BAR'] = f['nuae_data']['lum'][:, 1] * 1e51
        simtab['L_NU_X'] = f['nux_data']['lum'][:, 1] * 1e51 / 4.0
        simtab['E_NU_E'] = f['nue_data']['avg_energy'][:, 1]
        simtab['E_NU_E_BAR'] = f['nuae_data']['avg_energy'][:, 1]
        simtab['E_NU_X'] = f['nux_data']['avg_energy'][:, 1]
        simtab['RMS_NU_E'] = f['nue_data']['rms_energy'][:, 1]
        simtab['RMS_NU_E_BAR'] = f['nuae_data']['rms_energy'][:, 1]
        simtab['RMS_NU_X'] = f['nux_data']['rms_energy'][:, 1]

        simtab['ALPHA_NU_E'] = (2.0 * simtab['E_NU_E'] ** 2 - simtab['RMS_NU_E'] ** 2) / (simtab['RMS_NU_E'] ** 2 - simtab['E_NU_E'] ** 2)
        simtab['ALPHA_NU_E_BAR'] = (2.0 * simtab['E_NU_E_BAR'] ** 2 - simtab['RMS_NU_E_BAR'] ** 2) / (simtab['RMS_NU_E_BAR'] ** 2 - simtab['E_NU_E_BAR'] ** 2)
        simtab['ALPHA_NU_X'] = (2.0 * simtab['E_NU_X'] ** 2 - simtab['RMS_NU_X'] ** 2) / (simtab['RMS_NU_X'] ** 2 - simtab['E_NU_X'] ** 2)

        # Set model metadata.
        self.filename = os.path.basename(filename)
        self.EOS = eos
        self.progenitor_mass = float(filename.split('_')[-1].strip('m%.h5')) * u.Msun
        self.turbmixing_param = float(filename.split('_')[-2].strip('a%'))

        # Get grid of model times.
        self.time = simtab['TIME'] * u.s

        # Set up dictionary of luminosity, mean energy and shape parameter
        # alpha, keyed by neutrino flavor (NU_E, NU_X, NU_E_BAR, NU_X_BAR).
        self.luminosity = {}
        self.meanE = {}
        self.pinch = {}

        for flavor in Flavor:
            # Note: file only contains NU_E, NU_E_BAR, and NU_X, so double up
            # the use of NU_X for NU_X_BAR.
            _flav = Flavor.NU_X if flavor == Flavor.NU_X_BAR else flavor

            self.luminosity[flavor] = simtab['L_{}'.format(_flav.name)] * u.erg/u.s
            self.meanE[flavor] = simtab['E_{}'.format(_flav.name)] * u.MeV
            self.pinch[flavor] = simtab['ALPHA_{}'.format(_flav.name)]

    def get_time(self):
        """Get grid of model times.

        Returns
        -------
        time : ndarray
            Grid of times used in the model.
        """
        return self.time

    def get_initialspectra(self, t, E, flavors=Flavor):
        """Get neutrino spectra/luminosity curves before oscillation.

        Parameters
        ----------
        t : astropy.Quantity
            Time to evaluate initial spectra.
        E : astropy.Quantity or ndarray of astropy.Quantity
            Energies to evaluate the initial spectra.
        flavors: iterable of snewpy.neutrino.Flavor
            Return spectra for these flavors only (default: all)

        Returns
        -------
        initialspectra : dict
            Dictionary of model spectra, keyed by neutrino flavor.
        """
        initialspectra = {}

        # Avoid division by zero in energy PDF below.
        E[E==0] = np.finfo(float).eps * E.unit

        # Estimate L(t), <E_nu(t)> and alpha(t). Express all energies in erg.
        E = E.to_value('erg')

        # Make sure input time uses the same units as the model time grid, or
        # the interpolation will not work correctly.
        t = t.to(self.time.unit)

        for flavor in flavors:
            # Use np.interp rather than scipy.interpolate.interp1d because it
            # can handle dimensional units (astropy.Quantity).
            L  = get_value(np.interp(t, self.time, self.luminosity[flavor].to('erg/s')))
            Ea = get_value(np.interp(t, self.time, self.meanE[flavor].to('erg')))
            a  = np.interp(t, self.time, self.pinch[flavor])

            # For numerical stability, evaluate log PDF and then exponentiate.
            initialspectra[flavor] = \
                np.exp(np.log(L) - (2+a)*np.log(Ea) + (1+a)*np.log(1+a)
                       - loggamma(1+a) + a*np.log(E) - (1+a)*(E/Ea)) / (u.erg * u.s)

        return initialspectra

    def __repr__(self):
        """Default representation of the model.
        """
        mod = 'Warren_2020 Model: {}\n'.format(self.filename)
        s = ['Progenitor mass : {}'.format(self.progenitor_mass),
             'Turb. mix param : {}'.format(self.turbmixing_param),
             'Eq. of state    : {}'.format(self.EOS)
             ]
        return mod + '\n'.join(s)

    def _repr_markdown_(self):
        """Markdown representation of the model, for Jupyter notebooks.
        """
        mod = '**Warren_2020 Model**: {}\n\n'.format(self.filename)
        s = ['|Parameter|Value|',
             '|:---------|:-----:|',
             '|Progenitor mass | ${0.value:g}$ {0.unit:latex}|'.format(self.progenitor_mass),
             '|Turb. mixing param. | {}|'.format(self.turbmixing_param),
             '|EOS | {}|'.format(self.EOS)
             ]
        return mod + '\n'.join(s)


class Kuroda_2020(SupernovaModel):
    """Set up a model based on simulations from Kuroda et al. (2020)."""

    def __init__(self, filename, eos='LS220'):
        """Initialize model.

        Parameters
        ----------
        filename : str
            Absolute or relative path to file prefix, we add nue/nuebar/nux
        eos : string
            Equation of state used in simulation
        """
        # Load up model metadata.
        self.filename = filename
        self.EOS = eos

        # Read ASCII data.
        simtab = Table.read(filename, format='ascii')

        # Get grid of model times.
        self.time = (simtab['Tpb[ms]'] * u.ms).to('s')

        # Set up dictionary of luminosity, mean energy and shape parameter
        # alpha, keyed by neutrino flavor (NU_E, NU_X, NU_E_BAR, NU_X_BAR).
        self.luminosity = {}
        self.meanE = {}
        self.pinch = {}

        for flavor in Flavor:
            # Note: file only contains NU_E, NU_E_BAR, and NU_X, so double up
            # the use of NU_X for NU_X_BAR.
            _flav = Flavor.NU_X if flavor == Flavor.NU_X_BAR else flavor
            if _flav.is_neutrino:
                _fkey = _flav.name.lower()
            else:
                _fkey = _flav.name.strip('%_BAR').lower().replace('_', '_a')

            self.luminosity[flavor] = simtab['<L{}>'.format(_fkey)] * 1e51 * u.erg/u.s
            self.meanE[flavor] = simtab['<E{}>'.format(_fkey)] * u.MeV

            # There is no pinch parameter so use alpha=2.0.
            self.pinch[flavor] = np.full_like(self.meanE[flavor].value, 2.)

    def get_time(self):
        """Get grid of model times.

        Returns
        -------
        time : ndarray
            Grid of times used in the model.
        """
        return self.time

    def get_initialspectra(self, t, E, flavors=Flavor):
        """Get neutrino spectra/luminosity curves before oscillation.

        Parameters
        ----------
        t : astropy.Quantity
            Time to evaluate initial spectra.
        E : astropy.Quantity or ndarray of astropy.Quantity
            Energies to evaluate the initial spectra.
        flavors: iterable of snewpy.neutrino.Flavor
            Return spectra for these flavors only (default: all)

        Returns
        -------
        initialspectra : dict
            Dictionary of model spectra, keyed by neutrino flavor.
        """
        initialspectra = {}

        # Avoid division by zero in energy PDF below.
        E[E==0] = np.finfo(float).eps * E.unit

        # Estimate L(t), <E_nu(t)> and alpha(t). Express all energies in erg.
        E = E.to_value('erg')

        # Make sure input time uses the same units as the model time grid, or
        # the interpolation will not work correctly.
        t = t.to(self.time.unit)

        for flavor in flavors:
            # Use np.interp rather than scipy.interpolate.interp1d because it
            # can handle dimensional units (astropy.Quantity).
            L  = get_value(np.interp(t, self.time, self.luminosity[flavor].to('erg/s')))
            Ea = get_value(np.interp(t, self.time, self.meanE[flavor].to('erg')))
            a  = np.interp(t, self.time, self.pinch[flavor])

            # For numerical stability, evaluate log PDF and then exponentiate.
            initialspectra[flavor] = \
                np.exp(np.log(L) - (2+a)*np.log(Ea) + (1+a)*np.log(1+a)
                       - loggamma(1+a) + a*np.log(E) - (1+a)*(E/Ea)) / (u.erg * u.s)

        return initialspectra

    def __repr__(self):
        """Default representation of the model.
        """
        mod = 'Kuroda_2020 Model: {}\n'.format(self.filename)
        s = ['Eq. of state    : {}'.format(self.EOS)
             ]
        return mod + '\n'.join(s)

    def _repr_markdown_(self):
        """Markdown representation of the model, for Jupyter notebooks.
        """
        mod = '**Kuroda_2020 Model**: {}\n\n'.format(self.filename)
        s = ['|Parameter|Value|',
             '|:---------|:-----:|',
             '|EOS | {}|'.format(self.EOS)
             ]
        return mod + '\n'.join(s)


class Fornax_2019_3D(SupernovaModel):
    """Model based 3D simulations from D. Vartanyan, A. Burrows, D. Radice, M.  A. Skinner and J. Dolence, MNRAS 482(1):351, 2019. Data available at https://www.astro.princeton.edu/~burrows/nu-emissions.3d/.
    """

    def __init__(self, filename, cache_flux=False):
        """Initialize model.

        Parameters
        ----------
        filename : str
            Absolute or relative path to FITS file with model data.
        cache_flux : bool
            If true, pre-compute the flux on a fixed angular grid and store the values in a FITS file.
        """
        # Set up model metadata.
        self.filename = filename

        self.progenitor_mass = float(filename.split('_')[-1][:-4]) * u.Msun

        self.fluxunit = 1e50 * u.erg/(u.s*u.MeV)
        self.time = None

        # Read a cached flux file in FITS format or generate one.
        self.is_cached = cache_flux and 'healpy' in sys.modules

        if self.is_cached:

            self.E = {}
            self.dE = {}
            self.dLdE = {}
            self.luminosity = {}

            # Check if we're initializing on a FITS file or not.
            if filename.endswith('.fits'):
                fitsfile = filename
            else:
                fitsfile = filename.replace('h5', 'fits')

            if os.path.exists(fitsfile):
                self.read_fits(fitsfile)
                ntim, nene, npix = self.dLdE[Flavor.NU_E].shape
                self.npix = npix
                self.nside = hp.npix2nside(npix)
            else:
                with h5py.File(filename, 'r') as _h5file:
                    # Conversion of flavor to key name in the model HDF5 file.
                    self._flavorkeys = { Flavor.NU_E : 'nu0',
                                         Flavor.NU_E_BAR : 'nu1',
                                         Flavor.NU_X : 'nu2',
                                         Flavor.NU_X_BAR : 'nu2' }

                    if self.time is None:
                        self.time = _h5file['nu0']['g0'].attrs['time'] * u.s

                    # Use a HEALPix grid with nside=4 (192 pixels) to cache the
                    # values of Y_lm(theta, phi).
                    self.nside = 4
                    self.npix = hp.nside2npix(self.nside)
                    thetac, phic = hp.pix2ang(self.nside, np.arange(self.npix))

                    Ylm = {}
                    for l in range(3):
                        Ylm[l] = {}
                        for m in range(-l, l+1):
                            Ylm[l][m] = self.real_sph_harm(l, m, thetac, phic)

                    # Store 3D tables of dL/dE for each flavor.
                    logger = logging.getLogger()
                    for flavor in Flavor:

                        key = self._flavorkeys[flavor]
                        logger.info('Caching {} for {} ({})'.format(filename, str(flavor), key))

                        # HDF5 file only contains NU_E, NU_E_BAR, and NU_X.
                        if flavor == Flavor.NU_X_BAR:
                            self.E[flavor] = self.E[Flavor.NU_X]
                            self.dE[flavor] = self.dE[Flavor.NU_X]
                            self.dLdE[flavor] = self.dLdE[Flavor.NU_X]
                            self.luminosity[flavor] = self.luminosity[Flavor.NU_X]
                            continue

                        self.E[flavor]  = _h5file[key]['egroup'][()] * u.MeV
                        self.dE[flavor] = _h5file[key]['degroup'][()] * u.MeV

                        ntim, nene = self.E[flavor].shape
                        self.dLdE[flavor] = np.zeros((ntim, nene, self.npix), dtype=float)
                        # Loop over time bins.
                        for i in range(ntim):
                            # Loop over energy bins.
                            for j in range(nene):
                                dLdE_ij = 0.
                                # Sum over multipole moments.
                                for l in range(3):
                                    for m in range(-l, l+1):
                                        dLdE_ij += _h5file[key]['g{}'.format(j)]['l={} m={}'.format(l,m)][i] * Ylm[l][m]
                                self.dLdE[flavor][i][j] = dLdE_ij

                        # Integrate over energy to get L(t).
                        factor = 1. if flavor.is_electron else 0.25
                        self.dLdE[flavor] = self.dLdE[flavor] * factor * self.fluxunit
                        self.dLdE[flavor] = self.dLdE[flavor].to('erg/(s*MeV)')

                        self.luminosity[flavor] = np.sum(self.dLdE[flavor] * self.dE[flavor][:,:,np.newaxis], axis=1)

                    # Write output to FITS.
                    self.write_fits(fitsfile, overwrite=True)
        else:
            # Conversion of flavor to key name in the model HDF5 file.
            self._flavorkeys = { Flavor.NU_E : 'nu0',
                                 Flavor.NU_E_BAR : 'nu1',
                                 Flavor.NU_X : 'nu2',
                                 Flavor.NU_X_BAR : 'nu2' }

            # Open HDF5 data file.
            self._h5file = h5py.File(filename, 'r')

            # Get grid of model times in seconds.
            self.time = self._h5file['nu0']['g0'].attrs['time'] * u.s

    def read_fits(self, filename):
        """Read cached angular data from FITS.

        Parameters
        ----------
        filename : str
            Input filename.
        """
        hdus = fits.open(filename)

        self.time = hdus['TIME'].data * u.Unit(hdus['TIME'].header['BUNIT'])

        for flavor in Flavor:
            name = str(flavor).split('.')[-1]

            ext = '{}_ENERGY'.format(name)
            self.E[flavor] = hdus[ext].data * u.Unit(hdus[ext].header['BUNIT'])

            ext = '{}_DE'.format(name)
            self.dE[flavor] = hdus[ext].data * u.Unit(hdus[ext].header['BUNIT'])

            ext = '{}_FLUX'.format(name)
            self.dLdE[flavor] = hdus[ext].data * u.Unit(hdus[ext].header['BUNIT'])
            self.dLdE[flavor] = self.dLdE[flavor].to('erg/(s*MeV)')

            self.luminosity[flavor] = np.sum(self.dLdE[flavor] * self.dE[flavor][:,:,np.newaxis], axis=1)

    def write_fits(self, filename, overwrite=False):
        """Write angular-dependent calculated flux in FITS format.

        Parameters
        ----------
        filename : str
            Output filename.
        """
        hx = fits.HDUList()

        hdu_time = fits.PrimaryHDU(self.time.to_value('s'))
        hdu_time.header['EXTNAME'] = 'TIME'
        hdu_time.header['BUNIT'] = 'second'
        hx.append(hdu_time)

        for flavor in Flavor:
            name = str(flavor).split('.')[-1]

            hdu_E = fits.ImageHDU(self.E[flavor].to_value('MeV'))
            hdu_E.header['EXTNAME'] = '{}_ENERGY'.format(name)
            hdu_E.header['BUNIT'] = 'MeV'
            hx.append(hdu_E)

            hdu_dE = fits.ImageHDU(self.dE[flavor].to_value('MeV'))
            hdu_dE.header['EXTNAME'] = '{}_DE'.format(name)
            hdu_dE.header['BUNIT'] = 'MeV'
            hx.append(hdu_dE)

            hdu_flux = fits.ImageHDU(self.dLdE[flavor].to_value(str(self.fluxunit)))
            hdu_flux.header['EXTNAME'] = '{}_FLUX'.format(name)
            hdu_flux.header['BUNIT'] = str(self.fluxunit)
            hx.append(hdu_flux)
        
        hx.writeto(filename, overwrite=overwrite)

    def get_time(self):
        return self.time

    def fact(self, n):
        """Calculate n!.

        Parameters
        ----------
        n : int or float
            Input for computing n factorial.

        Returns
        -------
        factorial : float
            Factorial n!, computed as Gamma(n+1).
        """
        return gamma(n + 1.)

    def real_sph_harm(self, l, m, theta, phi):
        """Compute orthonormalized real (tesseral) spherical harmonics Y_lm.

        Parameters
        ----------
        l : int
            Degree of the spherical harmonics.
        m : int
            Order of the spherical harmonics.
        theta : float or ndarray
            Input zenith angles.
        phi : float or ndarray
            Input azimuth angles.

        Returns
        -------
        Y_lm : float or ndarray
            Real-valued spherical harmonic function at theta, phi.
        """
        if m < 0:
            norm = np.sqrt((2*l + 1.)/(2*np.pi)*self.fact(l + m)/self.fact(l - m))
            return norm * lpmv(-m, l, np.cos(theta)) * np.sin(-m*phi)
        elif m == 0:
            norm = np.sqrt((2*l + 1.)/(4*np.pi))
            return norm * lpmv(0, l, np.cos(theta)) * np.ones_like(phi)
        else:
            norm = np.sqrt((2*l + 1.)/(2*np.pi)*self.fact(l - m)/self.fact(l + m))
            return norm * lpmv(m, l, np.cos(theta)) * np.cos(m*phi)

    def _get_binnedspectra(self, t, theta, phi):
        """Get binned neutrino spectrum at a particular time.

        Parameters
        ----------
        t : float or astropy.Quantity
            Time to evaluate initial and oscillated spectra.
        theta : astropy.Quantity
            Zenith angle of the spectral emission.
        phi : astropy.Quantity
            Azimuth angle of the spectral emission.

        Returns
        -------
        E : dict
            Dictionary of energy bin central values, keyed by neutrino flavor.
        dE : dict
            Dictionary of energy bin widths, keyed by neutrino flavor.
        binspec : dict
            Dictionary of binned model spectra, keyed by neutrino flavor.
        """
        E = {}
        dE = {}
        binspec = {}

        # Convert input time to a time index.
        t = t.to(self.time.unit)
        j = (np.abs(t - self.time)).argmin()
        
        for flavor in Flavor:
            # Cached data: read out the relevant time and angular rows.
            if self.is_cached:
                # Convert input angles to a HEALPix index.
                k = hp.ang2pix(self.nside, theta.to_value('radian'), phi.to_value('radian'))
                E[flavor] = self.E[flavor][j]
                dE[flavor] = self.dE[flavor][j]
                binspec[flavor] = self.dLdE[flavor][j,:,k]

            # Read the HDF5 input file directly and extract the spectra.
            else:
                # File only contains NU_E, NU_E_BAR, and NU_X.
                if flavor == Flavor.NU_X_BAR:
                    E[flavor] = E[Flavor.NU_X]
                    dE[flavor] = dE[Flavor.NU_X]
                    binspec[flavor] = binspec[Flavor.NU_X]
                    continue

                key = self._flavorkeys[flavor]

                # Energy binning of the model for this flavor, in units of MeV.
                E[flavor]  = self._h5file[key]['egroup'][j] * u.MeV
                dE[flavor] = self._h5file[key]['degroup'][j] * u.MeV
                
                # Storage of differential flux per energy, angle, and time.
                dLdE = np.zeros(len(E[flavor]), dtype=float)

                # Loop over energy bins.
                for ebin in range(len(E[flavor])):
                    dLdE_j = 0
                    # Sum over multipole moments.
                    for l in range(3):
                        for m in range(-l, l + 1):
                            Ylm = self.real_sph_harm(l, m, theta.to_value('radian'), phi.to_value('radian'))
                            dLdE_j += self._h5file[key]['g{}'.format(ebin)]['l={} m={}'.format(l,m)][j] * Ylm
                    dLdE[ebin] = dLdE_j

                factor = 1. if flavor.is_electron else 0.25
                binspec[flavor] = dLdE * factor * self.fluxunit
                binspec[flavor] = binspec[flavor].to('erg/(s*MeV)')

        return E, dE, binspec

    def get_initialspectra(self, t, E, theta, phi, interpolation='linear'):
        """Get neutrino spectra/luminosity curves before flavor transformation.

        Parameters
        ----------
        t : float or astropy.Quantity
            Time to evaluate initial and oscillated spectra.
        E : float or ndarray
            Energies to evaluate the initial and oscillated spectra.
        theta : astropy.Quantity
            Zenith angle of the spectral emission.
        phi : astropy.Quantity
            Azimuth angle of the spectral emission.
        interpolation : str
            Scheme to interpolate in spectra ('nearest', 'linear').

        Returns
        -------
        initialspectra : dict
            Dictionary of model spectra, keyed by neutrino flavor.
        """
        initialspectra = {}

        # Extract the binned spectra for the input t, theta, phi:
        _E, _dE, _spec = self._get_binnedspectra(t, theta, phi)
        
        # Avoid "division by zero" in retrieval of the spectrum.
        E[E == 0] = np.finfo(float).eps * E.unit
        logE = np.log10(E.to_value('MeV'))
        
        for flavor in Flavor:

            # Linear interpolation in flux.
            if interpolation.lower() == 'linear':
                # Pad log(E) array with values where flux is fixed to zero.
                _logE = np.log10(_E[flavor].to_value('MeV'))
                _dlogE = np.diff(_logE)
                _logEbins = np.insert(_logE, 0, np.log10(np.finfo(float).eps))
                _logEbins = np.append(_logEbins, _logE[-1] + _dlogE[-1])

                # Pad with values where flux is fixed to zero.
                _dLdE = _spec[flavor].to_value(self.fluxunit)
                _dLdE = np.insert(_dLdE, 0, 0.)
                _dLdE = np.append(_dLdE, 0.)

                initialspectra[flavor] = np.interp(logE, _logEbins, _dLdE) * self.fluxunit

            elif interpolation.lower() == 'nearest':
                _logE = np.log10(_E[flavor].to_value('MeV'))
                _dlogE = np.diff(_logE)[0]
                _logEbins = _logE - _dlogE
                _logEbins = np.concatenate((_logEbins, [_logE[-1] + _dlogE]))
                _Ebins = 10**_logEbins

                idx = np.searchsorted(_Ebins, E) - 1
                select = (idx > 0) & (idx < len(_E[flavor]))

                _dLdE = np.zeros(len(E))
                _dLdE[np.where(select)] = np.asarray([_spec[flavor][i].to_value(self.fluxunit) for i in idx[select]])
                initialspectra[flavor] = _dLdE * self.fluxunit

            else:
                raise ValueError('Unrecognized interpolation type "{}"'.format(interpolation))

        return initialspectra

    def __repr__(self):
        """Default representation of the model.
        """
        mod = 'Fornax 3D Model: {}\n'.format(self.filename)
        s = ['Progenitor mass : {}'.format(self.progenitor_mass)
            ]
        return mod + '\n'.join(s)

    def _repr_markdown_(self):
        """Markdown representation of the model, for Jupyter notebooks.
        """
        mod = '**Fornax 3D Model**: {}\n\n'.format(self.filename)
        s = ['|Parameter|Value|',
             '|:---------|:-----:|',
             '|Progenitor mass | ${0.value:g}$ {0.unit:latex}|'.format(self.progenitor_mass),
            ]
        return mod + '\n'.join(s)


class Fornax_2021_2D(SupernovaModel):
    """Model based on axisymmetric simulations from A. Burrows and D.  Vartanyan, Nature 589:29, 2021. Data available at https://www.astro.princeton.edu/~burrows/nu-emissions.2d/.
    """

    def __init__(self, filename):
        """Initialize model.

        Parameters
        ----------
        filename : str
            Absolute or relative path to FITS file with model data.
        """
        # Set up model metadata.
        self.progenitor_mass = float(filename.split('_')[-3][:-1]) * u.Msun

        # Conversion of flavor to key name in the model HDF5 file.
        self._flavorkeys = { Flavor.NU_E : 'nu0',
                             Flavor.NU_E_BAR : 'nu1',
                             Flavor.NU_X : 'nu2',
                             Flavor.NU_X_BAR : 'nu2' }

        # Open HDF5 data file.
        self._h5file = h5py.File(filename, 'r')

        # Get grid of model times.
        self.time = self._h5file['nu0'].attrs['time'] * u.s

        # Compute luminosity by integrating over model energy bins.
        self.luminosity = {}
        for flavor in Flavor:
            key = self._flavorkeys[flavor]
            dE = np.asarray(self._h5file[key]['degroup'])
            n = len(dE[0])
            dLdE = np.zeros((len(self.time), n), dtype=float)
            for i in range(n):
                dLdE[:,i] = self._h5file[key]["g{}".format(i)]

            # Note factor of 0.25 in nu_x and nu_x_bar.
            factor = 1. if flavor.is_electron else 0.25
            self.luminosity[flavor] = np.sum(dLdE*dE, axis=1) * factor * 1e50 * u.erg/u.s

    def get_time(self):
        return self.time

<<<<<<< HEAD
    def get_initialspectra(self, t, E, flavors=Flavor):
=======
    def get_initialspectra(self, t, E, interpolation='linear'):
>>>>>>> e36b469a
        """Get neutrino spectra/luminosity curves after oscillation.

        Parameters
        ----------
<<<<<<< HEAD
        t : astropy.Quantity
            Time to evaluate initial spectra.
        E : astropy.Quantity or ndarray of astropy.Quantity
            Energies to evaluate the initial spectra.
        flavors: iterable of snewpy.neutrino.Flavor
            Return spectra for these flavors only (default: all)
=======
        t : float
            Time to evaluate initial and oscillated spectra.
        E : float or ndarray
            Energies to evaluate the initial and oscillated spectra.
        interpolation : str
            Scheme to interpolate in spectra ('nearest', 'linear').
>>>>>>> e36b469a

        Returns
        -------
        initialspectra : dict
            Dictionary of model spectra, keyed by neutrino flavor.
        """
        initialspectra = {}

        # Avoid "division by zero" in retrieval of the spectrum.
        E[E == 0] = np.finfo(float).eps * E.unit
        logE = np.log10(E.to_value('MeV'))

        # Make sure the input time uses the same units as the model time grid.
        # Convert input time to a time index.
        t = t.to(self.time.unit)
        j = (np.abs(t - self.time)).argmin()

        for flavor in flavors:
            key = self._flavorkeys[flavor]

            # Energy in units of MeV.
            _E = self._h5file[key]['egroup'][j]

            # Model flavors (internally) are nu_e, nu_e_bar, and nu_x, which stands
            # for nu_mu(_bar) and nu_tau(_bar), making the flux 4x higher than nu_e and nu_e_bar.
            factor = 1. if flavor.is_electron else 0.25

            # Linear interpolation in flux.
            if interpolation.lower() == 'linear':
                # Pad log(E) array with values where flux is fixed to zero.
                _logE = np.log10(_E)
                _dlogE = np.diff(_logE)
                _logEbins = np.insert(_logE, 0, np.log10(np.finfo(float).eps))
                _logEbins = np.append(_logEbins, _logE[-1] + _dlogE[-1])

                # Spectrum in units of 1e50 erg/s/MeV.
                # Pad with values where flux is fixed to zero.
                _dLdE = np.asarray([0.] + [self._h5file[key]['g{}'.format(i)][j] for i in range(12)] + [0.])
                initialspectra[flavor] = np.interp(logE, _logEbins, _dLdE) * factor * 1e50 * u.erg/u.s/u.MeV

            elif interpolation.lower() == 'nearest':
                _logE = np.log10(_E)
                _dlogE = np.diff(_logE)[0]
                _logEbins = _logE - _dlogE
                _logEbins = np.concatenate((_logEbins, [_logE[-1] + _dlogE]))
                _Ebins = 10**_logEbins

                idx = np.searchsorted(_Ebins, E) - 1
                select = (idx > 0) & (idx < len(_E))
                _dLdE = np.zeros(len(E))
                _dLdE[np.where(select)] = np.asarray([self._h5file[key]['g{}'.format(i)][j] for i in idx[select]])
                initialspectra[flavor] = _dLdE * factor * 1e50 * u.erg/u.s/u.MeV

            else:
                raise ValueError('Unrecognized interpolation type "{}"'.format(interpolation))

        return initialspectra

    def __repr__(self):
        """Default representation of the model.
        """
        mod = 'Fornax 2D Model: {}\n'.format(self._h5file.filename)
        s = ['Progenitor mass : {}'.format(self.progenitor_mass)
            ]
        return mod + '\n'.join(s)

    def _repr_markdown_(self):
        """Markdown representation of the model, for Jupyter notebooks.
        """
        mod = '**Fornax 2D Model**: {}\n\n'.format(self._h5file.filename)
        s = ['|Parameter|Value|',
             '|:---------|:-----:|',
             '|Progenitor mass | ${0.value:g}$ {0.unit:latex}|'.format(self.progenitor_mass),
            ]
        return mod + '\n'.join(s)


class SNOwGLoBES:
    """A model that does not inherit from SupernovaModel (yet) and imports a group of SNOwGLoBES files."""

    def __init__(self, tarfilename):
        """Initialize model from a tar archive.

        Parameters
        ----------
        tarfilename: str
            Absolute or relative path to tar archive with SNOwGLoBES files.
        """
        self.tfname = tarfilename
        tf = tarfile.open(self.tfname)

        # For now just pull out the "NoOsc" files.
        datafiles = sorted([f.name for f in tf if '.dat' in f.name])
        noosc = [df for df in datafiles if 'NoOsc' in df]
        noosc.sort(key=len)

        # Loop through the noosc files and pull out the number fluxes.
        self.time = []
        self.energy = None
        self.flux = {}
        self.fmin = 1e99
        self.fmax = -1e99

        for nooscfile in noosc:
            with tf.extractfile(nooscfile) as f:
                logging.debug('Reading {}'.format(nooscfile))
                meta = f.readline()
                metatext = meta.decode('utf-8')
                t = float(metatext.split('TBinMid=')[-1].split('sec')[0])
                dt = float(metatext.split('tBinWidth=')[-1].split('s')[0])
                dE = float(metatext.split('eBinWidth=')[-1].split('MeV')[0])

                data = Table.read(f, format='ascii.commented_header', header_start=-1)
                data.meta['t'] = t
                data.meta['dt'] = dt
                data.meta['dE'] = dE

                self.time.append(t)
                if self.energy is None:
                    self.energy = (data['E(GeV)'].data*1000).tolist()

            for flavor in ['NuE', 'NuMu', 'NuTau', 'aNuE', 'aNuMu', 'aNuTau']:
                if flavor in self.flux:
                    self.flux[flavor].append(data[flavor].data.tolist())
                else:
                    self.flux[flavor] = [data[flavor].data.tolist()]

        # We now have a table with rows=times and columns=energies. Transpose
        # so that rows=energy and cols=time.
        for k, v in self.flux.items():
            self.flux[k] = np.transpose(self.flux[k])
            self.fmin = np.minimum(self.fmin, np.min(self.flux[k]))
            self.fmax = np.maximum(self.fmax, np.max(self.flux[k]))

    def get_fluence(self, t):
        """Return the fluence at a given time t.

        Parameters
        ----------
        t : float
            Time in seconds.

        Returns
        -------
        fluence : dict
            A dictionary giving fluence at time t, keyed by flavor.
        """
        idx = get_closest(self.time, t)

        fluence = {}
        for k, fl in self.flux.items():
            fluence[k] = fl[:,idx]

        return fluence
<|MERGE_RESOLUTION|>--- conflicted
+++ resolved
@@ -1,1758 +1,1747 @@
-# -*- coding: utf-8 -*-
-"""
-A submodule with classes used for supernova model files stored on disk. It
-assumes models are available in a format usable by the AstroPy unified table
-reader; see https://docs.astropy.org/en/stable/index.html for details.
-
-Based on the ASTERIA (https://github.com/IceCubeOpenSource/ASTERIA) models
-developed by Navya Uberoi and Spencer Griswold.
-
-Updated summer 2020 by Jim Kneller & Arkin Worlikar. Subsequent updates
-provided by the SNEWS team.
-"""
-
-from abc import abstractmethod, ABC
-from enum import IntEnum
-
-import astropy
-from astropy.io import ascii, fits
-from astropy.table import Table, join
-from astropy.units.quantity import Quantity
-
-import matplotlib as mpl
-import matplotlib.pyplot as plt
-
-import numpy as np
-from scipy.interpolate import interp1d
-from scipy.special import loggamma, gamma, lpmv
-
-import os
-import re
-import sys
-
-import logging
-logging.basicConfig(level=logging.INFO)
-
-import tarfile
-import h5py
-
-try:
-    import healpy as hp
-except ImportError as e:
-    logger = logging.getLogger()
-    logger.warning(e)
-
-from .neutrino import Flavor
-from .flavor_transformation import *
-
-
-def get_value(x):
-    """If quantity x has is an astropy Quantity with units, return just the
-    value.
-
-    Parameters
-    ----------
-    x : Quantity, float, or ndarray
-        Input quantity.
-
-    Returns
-    -------
-    value : float or ndarray
-    """
-    if type(x) == Quantity:
-        return x.value
-    return x
-
-
-def get_closest(arr, x):
-    """Get index of closest element in an array to input value.
-
-    Parameters
-    ----------
-    arr : list or ndarray
-        Array of values.
-    x : float or int or str
-        Value to search.
-
-    Returns
-    -------
-    idx : int
-        Index of closest element in the array.
-    """
-    return np.abs(np.asarray(arr) - x).argmin()
-
-
-class SupernovaModel(ABC):
-    """Base class defining an interface to a supernova model."""
-    
-    def __init__(self):
-        pass
-    
-    @abstractmethod
-    def get_time(self):
-        """Returns
-        -------
-            returns array of snapshot times from the simulation
-        """
-        pass
-
-    @abstractmethod
-    def get_initialspectra(self, t, E, flavors=Flavor):
-        """Get neutrino spectra at the source.
-
-        Parameters
-        ----------
-        t : astropy.Quantity
-            Time to evaluate initial spectra.
-        E : astropy.Quantity or ndarray of astropy.Quantity
-            Energies to evaluate the initial spectra.
-        flavors: iterable of snewpy.neutrino.Flavor
-            Return spectra for these flavors only (default: all)
-
-        Returns
-        -------
-        initialspectra : dict
-            Dictionary of neutrino spectra, keyed by neutrino flavor.
-        """
-        pass
-
-    def get_oscillatedspectra(self, t, E, flavor_xform):
-        """Get neutrino spectra after applying oscillation.
-
-        Parameters
-        ----------
-        t : astropy.Quantity
-            Time to evaluate initial and oscillated spectra.
-        E : astropy.Quantity or ndarray of astropy.Quantity
-            Energies to evaluate the initial and oscillated spectra.
-        flavor_xform : FlavorTransformation
-            An instance from the flavor_transformation module.
-
-        Returns
-        -------
-        oscillatedspectra : dict
-            Dictionary of oscillated spectra, keyed by neutrino flavor.
-        """
-        initialspectra = self.get_initialspectra(t, E)
-        oscillatedspectra = {}
-
-        oscillatedspectra[Flavor.NU_E] = \
-            flavor_xform.prob_ee(t, E) * initialspectra[Flavor.NU_E] + \
-            flavor_xform.prob_ex(t, E) * initialspectra[Flavor.NU_X]
-
-        oscillatedspectra[Flavor.NU_X] = \
-            flavor_xform.prob_xe(t, E) * initialspectra[Flavor.NU_E] + \
-            flavor_xform.prob_xx(t, E) * initialspectra[Flavor.NU_X] 
-
-        oscillatedspectra[Flavor.NU_E_BAR] = \
-            flavor_xform.prob_eebar(t, E) * initialspectra[Flavor.NU_E_BAR] + \
-            flavor_xform.prob_exbar(t, E) * initialspectra[Flavor.NU_X_BAR]
-
-        oscillatedspectra[Flavor.NU_X_BAR] = \
-            flavor_xform.prob_xebar(t, E) * initialspectra[Flavor.NU_E_BAR] + \
-            flavor_xform.prob_xxbar(t, E) * initialspectra[Flavor.NU_X_BAR] 
-
-        return oscillatedspectra   
-    
-    
-class Analytic3Species(SupernovaModel):
-    """Allow to generate an analytic model given total luminosity,
-    average energy, and rms or pinch, for each species.
-    """
-
-    def __init__(self, filename):
-        """Initialize model.
-
-        Parameters
-        ----------
-        filename : str
-            Absolute or relative path to file with model data.
-        """
-
-        simtab = Table.read(filename,format='ascii')
-        self.filename = filename
-        self.luminosity = {}
-        self.meanE = {}
-        self.pinch = {}
-
-        # Get grid of model times.
-        self.time = simtab['TIME'] * u.s
-
-        for flavor in Flavor:
-            # Note: file only contains NU_E, NU_E_BAR, and NU_X, so double up
-            # the use of NU_X for NU_X_BAR.
-            _flav = Flavor.NU_X if flavor == Flavor.NU_X_BAR else flavor
-
-            self.luminosity[flavor] = simtab['L_{}'.format(_flav.name)] * u.erg/u.s
-            self.meanE[flavor] = simtab['E_{}'.format(_flav.name)] * u.MeV
-            self.pinch[flavor] = simtab['ALPHA_{}'.format(_flav.name)]
-
-    def get_time(self):
-        """Get grid of model times.
-
-        Returns
-        -------
-        time : ndarray
-            Grid of times used in the model.
-        """
-        return self.time
-    
-    def get_initialspectra(self, t, E, flavors=Flavor):
-        """Get neutrino spectra/luminosity curves after oscillation.
-
-        Parameters
-        ----------
-        t : astropy.Quantity
-            Time to evaluate initial spectra.
-        E : astropy.Quantity or ndarray of astropy.Quantity
-            Energies to evaluate the initial spectra.
-        flavors: iterable of snewpy.neutrino.Flavor
-            Return spectra for these flavors only (default: all)
-
-        Returns
-        -------
-        initialspectra : dict
-            Dictionary of model spectra, keyed by neutrino flavor.
-        """
-        initialspectra={}
-
-        # Avoid division by zero in energy PDF below.
-        E[E==0] = np.finfo(float).eps * E.unit
-
-        # Estimate L(t), <E_nu(t)> and alpha(t). Express all energies in erg.
-        E = E.to_value('erg')
-
-        # Make sure input time uses the same units as the model time grid, or
-        # the interpolation will not work correctly.
-        t = t.to(self.time.unit)
-
-        for flavor in flavors:
-            # Use np.interp rather than scipy.interpolate.interp1d because it
-            # can handle dimensional units (astropy.Quantity).
-            L  = get_value(np.interp(t, self.time, self.luminosity[flavor].to('erg/s')))
-            Ea = get_value(np.interp(t, self.time, self.meanE[flavor].to('erg')))
-            a  = np.interp(t, self.time, self.pinch[flavor])
-
-            # For numerical stability, evaluate log PDF and then exponentiate.
-            initialspectra[flavor] = \
-                np.exp(np.log(L) - (2+a)*np.log(Ea) + (1+a)*np.log(1+a)
-                       - loggamma(1+a) + a*np.log(E) - (1+a)*(E/Ea)) / (u.erg * u.s)
-
-        return initialspectra
-
-    def __repr__(self):
-        """Default representation of the model.
-        """
-        mod = 'Analytic Model: {}\n'.format(self.filename)
-        return mod
-
-    def _repr_markdown_(self):
-        """Markdown representation of the model, for Jupyter notebooks.
-        """
-        mod = '**Analytic Model**: {}\n\n'.format(self.filename)
-        return mod  
-
-
-class Nakazato_2013(SupernovaModel):
-    """Set up a model based on simulations from Nakazato et al., ApJ S 205:2,
-    2013 and ApJ 804:75, 2015. See also http://asphwww.ph.noda.tus.ac.jp/snn/.
-    """
-
-    def __init__(self, filename):
-        """Initialize model.
-
-        Parameters
-        ----------
-        filename : str
-            Absolute or relative path to FITS file with model data.
-        """
-        # Store model metadata.
-        if 't_rev' in filename:
-            self.progenitor_mass = float(filename.split('-')[-1].strip('s%.fits')) * u.Msun
-            self.revival_time = float(filename.split('-')[-2].strip('t_rev%ms')) * u.ms
-            self.metallicity = float(filename.split('-')[-3].strip('z%'))
-            self.EOS = filename.split('-')[-4].upper()
-        # No revival time because the explosion "failed" (BH formation).
-        else:
-            self.progenitor_mass = float(filename.split('-')[-1].strip('s%.fits')) * u.Msun
-            self.metallicity = float(filename.split('-')[-2].strip('z%'))
-            self.revival_time = 0 * u.ms
-            self.EOS = filename.split('-')[-4].upper()
-
-        # Read FITS table using the astropy reader.
-        simtab = Table.read(filename)
-        self.filename = os.path.basename(filename)
-
-        # Get grid of model times.
-        self.time = simtab['TIME'].to('s')
-
-        # Set up dictionary of luminosity, mean energy and shape parameter
-        # alpha, keyed by neutrino flavor (NU_E, NU_X, NU_E_BAR, NU_X_BAR).
-        self.luminosity = {}
-        self.meanE = {}
-        self.pinch = {}
-
-        for flavor in Flavor:
-            # Note: file only contains NU_E, NU_E_BAR, and NU_X, so double up
-            # the use of NU_X for NU_X_BAR.
-            _flav = Flavor.NU_X if flavor == Flavor.NU_X_BAR else flavor
-
-            self.luminosity[flavor] = simtab['L_{}'.format(_flav.name)].to('erg/s')
-            self.meanE[flavor] = simtab['E_{}'.format(_flav.name)].to('MeV')
-            self.pinch[flavor] = simtab['ALPHA_{}'.format(_flav.name)]
-
-    def get_time(self):
-        """Get grid of model times.
-
-        Returns
-        -------
-        time : ndarray
-            Grid of times used in the model.
-        """
-        return self.time
-    
-    def get_initialspectra(self, t, E, flavors=Flavor):
-        """Get neutrino spectra/luminosity at the source.
-
-        Parameters
-        ----------
-        t : astropy.Quantity
-            Time to evaluate initial spectra.
-        E : astropy.Quantity or ndarray of astropy.Quantity
-            Energies to evaluate the initial spectra.
-        flavors: iterable of snewpy.neutrino.Flavor
-            Return spectra for these flavors only (default: all)
-
-        Returns
-        -------
-        initialspectra : dict
-            Dictionary of model spectra, keyed by neutrino flavor.
-        """
-        initialspectra = {}
-
-        # Avoid division by zero in energy PDF below.
-        E[E==0] = np.finfo(float).eps * E.unit
-
-        # Estimate L(t), <E_nu(t)> and alpha(t). Express all energies in erg.
-        E = E.to_value('erg')
-
-        # Make sure input time uses the same units as the model time grid, or
-        # the interpolation will not work correctly.
-        t = t.to(self.time.unit)
-
-        for flavor in flavors:
-            # Use np.interp rather than scipy.interpolate.interp1d because it
-            # can handle dimensional units (astropy.Quantity).
-            L  = get_value(np.interp(t, self.time, self.luminosity[flavor].to('erg/s')))
-            Ea = get_value(np.interp(t, self.time, self.meanE[flavor].to('erg')))
-            a  = np.interp(t, self.time, self.pinch[flavor])
-
-            # For numerical stability, evaluate log PDF and then exponentiate.
-            initialspectra[flavor] = \
-                np.exp(np.log(L) - (2+a)*np.log(Ea) + (1+a)*np.log(1+a) 
-                       - loggamma(1+a) + a*np.log(E) - (1+a)*(E/Ea)) / (u.erg * u.s)
-
-        return initialspectra
-
-    def __repr__(self):
-        """Default representation of the model.
-        """
-        mod = 'Nakazato_2013 Model: {}\n'.format(self.filename)
-        s = ['Progenitor mass : {}'.format(self.progenitor_mass),
-             'Metallicity     : {}'.format(self.metallicity),
-             'Revival time    : {}'.format(self.revival_time),
-             'Eq. of state    : {}'.format(self.EOS)
-             ]
-        return mod + '\n'.join(s)
-        
-    def _repr_markdown_(self):
-        """Markdown representation of the model, for Jupyter notebooks.
-        """
-        mod = '**Nakazato_2013 Model**: {}\n\n'.format(self.filename)
-        s = ['|Parameter|Value|',
-             '|:---------|:-----:|',
-             '|Progenitor mass | ${0.value:g}$ {0.unit:latex}|'.format(self.progenitor_mass),
-             '|Metallicity | ${:g}$|'.format(self.metallicity),
-             '|Revival time | ${0.value:g}$ {0.unit:latex}|'.format(self.revival_time),
-             '|EOS | {}|'.format(self.EOS)
-             ]
-        return mod + '\n'.join(s)
-
-
-class Sukhbold_2015(SupernovaModel):
-    """Set up a model based on simulations from Sukhbold et al., ApJ 821:38,2016. Models were shared privately by email.
-    """
-
-    def __init__(self, filename):
-        """Initialize model.
-
-        Parameters
-        ----------
-        filename : str
-            Absolute or relative path to FITS file with model data.
-        """
-        # Store model metadata.
-        self.progenitor_mass = float(filename.split('-')[-1].strip('z%.fits')) * u.Msun
-        self.EOS = filename.split('-')[-2]
-
-        # Read FITS table using the astropy unified Table reader.
-        simtab = Table.read(filename)
-        self.filename = os.path.basename(filename)
-
-        # Get grid of model times.
-        self.time = simtab['TIME'].to('s')
-
-        # Set up dictionary of luminosity, mean energy, and shape parameter,
-        # keyed by neutrino flavor (NU_E, NU_X, NU_E_BAR, NU_X_BAR).
-        self.luminosity = {}
-        self.meanE = {}
-        self.pinch = {}
-
-        for flavor in Flavor:
-            self.luminosity[flavor] = simtab['L_{}'.format(flavor.name)].to('erg/s')
-            self.meanE[flavor] = simtab['E_{}'.format(flavor.name)].to('MeV')
-            self.pinch[flavor] = simtab['ALPHA_{}'.format(flavor.name)]
-            
-    def get_time(self):
-        """Get grid of model times.
-
-        Returns
-        -------
-        time : ndarray
-            Grid of times used in the model.
-        """
-        return self.time
-    
-    def get_initialspectra(self, t, E, flavors=Flavor):
-        """Get neutrino spectra/luminosity curves after oscillation.
-
-        Parameters
-        ----------
-        t : astropy.Quantity
-            Time to evaluate initial spectra.
-        E : astropy.Quantity or ndarray of astropy.Quantity
-            Energies to evaluate the initial spectra.
-        flavors: iterable of snewpy.neutrino.Flavor
-            Return spectra for these flavors only (default: all)
-
-        Returns
-        -------
-        initialspectra : dict
-            Dictionary of model spectra, keyed by neutrino flavor.
-        """
-        initialspectra = {}
-
-        # Avoid division by zero in energy PDF below.
-        E[E==0] = np.finfo(float).eps * E.unit
-
-        # Estimate L(t), <E_nu(t)>, and alpha(t). Express all energies in erg.
-        E = E.to_value('erg')
-
-        # Make sure input time uses the same units as the global time grid or
-        # the interpolation will not work properly.
-        t = t.to(self.time.unit)
-
-        for flavor in flavors:
-            L  = get_value(np.interp(t, self.time, self.luminosity[flavor].to('erg/s')))
-            Ea = get_value(np.interp(t, self.time, self.meanE[flavor].to('erg')))
-            a  = np.interp(t, self.time, self.pinch[flavor])
-
-            # For numerical stability, evaluate log PDF then exponentiate.
-            initialspectra[flavor] = \
-                np.exp(np.log(L) - (2+a)*np.log(Ea) + (1+a)*np.log(1+a) 
-                       - loggamma(1+a) + a*np.log(E) - (1+a)*(E/Ea)) / (u.erg * u.s)
-
-        return initialspectra
-
-    def __repr__(self):
-        """Default representation of the model.
-        """
-        mod = 'Sukhbold_2015 Model: {}\n'.format(self.filename)
-        s = ['Progenitor mass : {}'.format(self.progenitor_mass),
-             'Eq. of state    : {}'.format(self.EOS)
-             ]
-        return mod + '\n'.join(s)
-
-    def _repr_markdown_(self):
-        """Markdown representation of the model, for Jupyter notebooks.
-        """
-        mod = '**Sukhbold_2015 Model**: {}\n\n'.format(self.filename)
-        s = ['|Parameter|Value|',
-             '|:---------|:-----:|',
-             '|Progenitor mass | ${0.value:g}$ {0.unit:latex}|'.format(self.progenitor_mass),
-             '|EOS | {}|'.format(self.EOS)
-             ]
-        return mod + '\n'.join(s)
-
-
-class Bollig_2016(SupernovaModel):
-    """Set up a model based on simulations from Bollig et al. (2016). Models were taken, with permission, from the Garching Supernova Archive.
-    """
-    def __init__(self, filename, eos='LS220'):
-        """Initialize model.
-
-        Parameters
-        ----------
-        filename : str
-            Absolute or relative path to file prefix, we add nue/nuebar/nux.
-        eos : string
-            Equation of state used in simulation.
-        """
-        self.time = {}
-        self.luminosity = {}
-        self.meanE = {}
-        self.pinch = {}
-
-        # Store model metadata.
-        self.filename = os.path.basename(filename)
-        self.EOS = eos
-        self.progenitor_mass = float( (self.filename.split('s'))[1].split('c')[0] )  * u.Msun
-
-        # Read through the several ASCII files for the chosen simulation and
-        # merge the data into one giant table.
-        mergtab = None
-        for flavor in Flavor:
-            _flav = Flavor.NU_X if flavor == Flavor.NU_X_BAR else flavor
-            _sfx = _flav.name.replace('_', '').lower()
-            _filename = '{}_{}_{}'.format(filename, eos, _sfx)
-            _lname  = 'L_{}'.format(flavor.name)
-            _ename  = 'E_{}'.format(flavor.name)
-            _e2name = 'E2_{}'.format(flavor.name)
-            _aname  = 'ALPHA_{}'.format(flavor.name)
-
-            simtab = Table.read(_filename,
-                                names=['TIME', _lname, _ename, _e2name],
-                                format='ascii')
-            simtab['TIME'].unit = 's'
-            simtab[_lname].unit = '1e51 erg/s'
-            simtab[_aname] = (2*simtab[_ename]**2 - simtab[_e2name]) / (simtab[_e2name] - simtab[_ename]**2)
-            simtab[_ename].unit = 'MeV'
-            del simtab[_e2name]
-
-            if mergtab is None:
-                mergtab = simtab
-            else:
-                mergtab = join(mergtab, simtab, keys='TIME', join_type='left')
-                mergtab[_lname].fill_value = 0.
-                mergtab[_ename].fill_value = 0.
-                mergtab[_aname].fill_value = 0.
-        simtab = mergtab.filled()
-
-        self.time = simtab['TIME'].to('s')
-
-        for flavor in Flavor:
-            # Set the dictionary of luminosity, mean energy, and shape
-            # parameter keyed by NU_E, NU_X, NU_E_BAR, NU_X_BAR.
-            _lname  = 'L_{}'.format(flavor.name)
-            self.luminosity[flavor] = simtab[_lname].to('erg/s')
-
-            _ename  = 'E_{}'.format(flavor.name)
-            self.meanE[flavor] = simtab[_ename].to('MeV')
-
-            _aname  = 'ALPHA_{}'.format(flavor.name)
-            self.pinch[flavor] = simtab[_aname]
-
-    def get_time(self):
-        """Get grid of model times.
-
-        Returns
-        -------
-        time : ndarray
-            Grid of times used in the model.
-        """
-        return self.time
-
-    def get_initialspectra(self, t, E, flavors=Flavor):
-        """Get neutrino spectra/luminosity curves before oscillation.
-
-        Parameters
-        ----------
-        t : astropy.Quantity
-            Time to evaluate initial spectra.
-        E : astropy.Quantity or ndarray of astropy.Quantity
-            Energies to evaluate the initial spectra.
-        flavors: iterable of snewpy.neutrino.Flavor
-            Return spectra for these flavors only (default: all)
-
-        Returns
-        -------
-        initialspectra : dict
-            Dictionary of model spectra, keyed by neutrino flavor.
-        """
-        initialspectra = {}
-
-        # Avoid division by zero in energy PDF below.
-        E[E==0] = np.finfo(float).eps * E.unit
-
-        # Estimate L(t), <E_nu(t)> and alpha(t). Express all energies in erg.
-        E = E.to_value('erg')
-
-        # Make sure input time uses the same units as the model time grid, or
-        # the interpolation will not work correctly.
-        t = t.to(self.time.unit)
-
-        for flavor in flavors:
-            # Use np.interp rather than scipy.interpolate.interp1d because it
-            # can handle dimensional units (astropy.Quantity).
-            L  = get_value(np.interp(t, self.time, self.luminosity[flavor].to('erg/s')))
-            Ea = get_value(np.interp(t, self.time, self.meanE[flavor].to('erg')))
-            a  = np.interp(t, self.time, self.pinch[flavor])
-
-            if L==0:
-                initialspectra[flavor] = 0.0*E/(u.erg*u.s)
-            else:
-                # For numerical stability, evaluate log PDF and then exponentiate.
-                initialspectra[flavor] = \
-                  np.exp(np.log(L) - (2+a)*np.log(Ea) + (1+a)*np.log(1+a)
-                        - loggamma(1+a) + a*np.log(E) - (1+a)*(E/Ea)) / (u.erg * u.s)
-
-        return initialspectra
-
-    def __repr__(self):
-        """Default representation of the model.
-        """
-        mod = 'Bollig_2016 Model: {}\n'.format(self.filename)
-        s = ['Progenitor mass : {}'.format(self.progenitor_mass),
-             'Eq. of state    : {}'.format(self.EOS)
-             ]
-        return mod + '\n'.join(s)
-
-    def _repr_markdown_(self):
-        """Markdown representation of the model, for Jupyter notebooks.
-        """
-        mod = '**Bollig_2016 Model**: {}\n\n'.format(self.filename)
-        s = ['|Parameter|Value|',
-             '|:---------|:-----:|',
-             '|Progenitor mass | ${0.value:g}$ {0.unit:latex}|'.format(self.progenitor_mass),
-             '|EOS | {}|'.format(self.EOS)
-             ]
-        return mod + '\n'.join(s)
-
-class Tamborra_2014(Bollig_2016):
-    pass
-
-class Walk_2018(Bollig_2016):
-    pass
-
-class Walk_2019(Bollig_2016):
-    pass
-
-class OConnor_2015(SupernovaModel):
-    """Set up a model based on the black hole formation simulation in O'Connor (2015). 
-    """
-    def __init__(self, filename, eos='LS220'):
-        """Initialize model.
-
-        Parameters
-        ----------
-        filename : str
-            Absolute or relative path to file prefix, we add nue/nuebar/nux
-        eos : string
-            Equation of state used in simulation
-        """
-        simtab = Table.read(filename, 
-                     names= ['TIME','L_NU_E','L_NU_E_BAR','L_NU_X',
-                                    'E_NU_E','E_NU_E_BAR','E_NU_X',
-                                    'RMS_NU_E','RMS_NU_E_BAR','RMS_NU_X'],
-                     format='ascii')
-
-        header = ascii.read(simtab.meta['comments'], delimiter='=',format='no_header', names=['key', 'val'])
-        tbounce = float(header['val'][0])
-        simtab['TIME'] -= tbounce
-        
-        simtab['ALPHA_NU_E'] = (2.0*simtab['E_NU_E']**2 - simtab['RMS_NU_E']**2)/(simtab['RMS_NU_E']**2 - simtab['E_NU_E']**2)
-        simtab['ALPHA_NU_E_BAR'] = (2.0*simtab['E_NU_E_BAR']**2 - simtab['RMS_NU_E_BAR']**2)/(simtab['RMS_NU_E_BAR']**2 - simtab['E_NU_E_BAR']**2)
-        simtab['ALPHA_NU_X'] = (2.0*simtab['E_NU_X']**2 - simtab['RMS_NU_X']**2)/(simtab['RMS_NU_X']**2 - simtab['E_NU_X']**2)
-
-        # SYB: double-check on this factor of 4. Should be factor of 2?
-        simtab['L_NU_X'] /= 4.0
-
-        self.filename = 'OConnor2015_s40WH07_LS220'
-        self.EOS = eos
-        self.progenitor_mass = 40 * u.Msun
-
-        # Get grid of model times.
-        self.time = simtab['TIME'] * u.s
-
-        # Set up dictionary of luminosity, mean energy and shape parameter
-        # alpha, keyed by neutrino flavor (NU_E, NU_X, NU_E_BAR, NU_X_BAR).
-        self.luminosity = {}
-        self.meanE = {}
-        self.pinch = {}
-
-        for flavor in Flavor:
-            # Note: file only contains NU_E, NU_E_BAR, and NU_X, so double up
-            # the use of NU_X for NU_X_BAR.
-            _flav = Flavor.NU_X if flavor == Flavor.NU_X_BAR else flavor
-
-            self.luminosity[flavor] = simtab['L_{}'.format(_flav.name)] * u.erg/u.s
-            self.meanE[flavor] = simtab['E_{}'.format(_flav.name)] * u.MeV
-            self.pinch[flavor] = simtab['ALPHA_{}'.format(_flav.name)]
-
-    def get_time(self):
-        """Get grid of model times.
-
-        Returns
-        -------
-        time : ndarray
-            Grid of times used in the model.
-        """
-        return self.time
-
-    def get_initialspectra(self, t, E, flavors=Flavor):
-        """Get neutrino spectra/luminosity curves before oscillation.
-
-        Parameters
-        ----------
-        t : astropy.Quantity
-            Time to evaluate initial spectra.
-        E : astropy.Quantity or ndarray of astropy.Quantity
-            Energies to evaluate the initial spectra.
-        flavors: iterable of snewpy.neutrino.Flavor
-            Return spectra for these flavors only (default: all)
-
-        Returns
-        -------
-        initialspectra : dict
-            Dictionary of model spectra, keyed by neutrino flavor.
-        """
-        initialspectra = {}
-
-        # Avoid division by zero in energy PDF below.
-        E[E==0] = np.finfo(float).eps * E.unit
-
-        # Estimate L(t), <E_nu(t)> and alpha(t). Express all energies in erg.
-        E = E.to_value('erg')
-
-        # Make sure input time uses the same units as the model time grid, or
-        # the interpolation will not work correctly.
-        t = t.to(self.time.unit)
-
-        for flavor in flavors:
-            # Use np.interp rather than scipy.interpolate.interp1d because it
-            # can handle dimensional units (astropy.Quantity).
-            L  = get_value(np.interp(t, self.time, self.luminosity[flavor].to('erg/s')))
-            Ea = get_value(np.interp(t, self.time, self.meanE[flavor].to('erg')))
-            a  = np.interp(t, self.time, self.pinch[flavor])
-
-            # For numerical stability, evaluate log PDF and then exponentiate.
-            initialspectra[flavor] = \
-                np.exp(np.log(L) - (2+a)*np.log(Ea) + (1+a)*np.log(1+a)
-                       - loggamma(1+a) + a*np.log(E) - (1+a)*(E/Ea)) / (u.erg * u.s)
-
-        return initialspectra
-
-    def __repr__(self):
-        """Default representation of the model.
-        """
-        mod = 'OConnor_2015 Model: {}\n'.format(self.filename)
-        s = ['Progenitor mass : {}'.format(self.progenitor_mass),
-             'Eq. of state    : {}'.format(self.EOS)
-             ]
-        return mod + '\n'.join(s)
-
-    def _repr_markdown_(self):
-        """Markdown representation of the model, for Jupyter notebooks.
-        """
-        mod = '**OConnor_2015 Model**: {}\n\n'.format(self.filename)
-        s = ['|Parameter|Value|',
-             '|:---------|:-----:|',
-             '|Progenitor mass | ${0.value:g}$ {0.unit:latex}|'.format(self.progenitor_mass),
-             '|EOS | {}|'.format(self.EOS)
-             ]
-        return mod + '\n'.join(s)
-
-class Zha_2021(SupernovaModel):
-    """Set up a model based on the hadron-quark phse transition models from Zha et al. 2021. 
-    """
-    def __init__(self, filename, eos='STOS_B145'):
-        """Initialize model.
-
-        Parameters
-        ----------
-        filename : str
-            Absolute or relative path to file prefix, we add nue/nuebar/nux
-        eos : string
-            Equation of state used in simulation
-        """
-        simtab = Table.read(filename, 
-                     names= ['TIME','L_NU_E','L_NU_E_BAR','L_NU_X',
-                                    'E_NU_E','E_NU_E_BAR','E_NU_X',
-                                    'RMS_NU_E','RMS_NU_E_BAR','RMS_NU_X'],
-                     format='ascii')
-
-        header = ascii.read(simtab.meta['comments'], delimiter='=',format='no_header', names=['key', 'val'])
-        tbounce = float(header['val'][0])
-        simtab['TIME'] -= tbounce
-        
-        simtab['ALPHA_NU_E'] = (2.0*simtab['E_NU_E']**2 - simtab['RMS_NU_E']**2)/(simtab['RMS_NU_E']**2 - simtab['E_NU_E']**2)
-        simtab['ALPHA_NU_E_BAR'] = (2.0*simtab['E_NU_E_BAR']**2 - simtab['RMS_NU_E_BAR']**2)/(simtab['RMS_NU_E_BAR']**2 - simtab['E_NU_E_BAR']**2)
-        simtab['ALPHA_NU_X'] = (2.0*simtab['E_NU_X']**2 - simtab['RMS_NU_X']**2)/(simtab['RMS_NU_X']**2 - simtab['E_NU_X']**2)
-
-        # SYB: double-check on this factor of 4. Should be factor of 2?
-        simtab['L_NU_X'] /= 4.0
-
-        #prevent neagative lums
-        simtab['L_NU_E'][simtab['L_NU_E'] < 0] = 1
-        simtab['L_NU_E_BAR'][simtab['L_NU_E_BAR'] < 0] = 1
-        simtab['L_NU_X'][simtab['L_NU_X'] < 0] = 1
-
-        
-        basename =os.path.basename(filename)[:-4]
-        
-        self.filename = 'Zha2021_'+basename
-        self.EOS = eos
-        self.progenitor_mass =  float(basename[1:])* u.Msun
-
-        # Get grid of model times.
-        self.time = simtab['TIME'] * u.s
-
-        # Set up dictionary of luminosity, mean energy and shape parameter
-        # alpha, keyed by neutrino flavor (NU_E, NU_X, NU_E_BAR, NU_X_BAR).
-        self.luminosity = {}
-        self.meanE = {}
-        self.pinch = {}
-
-        for flavor in Flavor:
-            # Note: file only contains NU_E, NU_E_BAR, and NU_X, so double up
-            # the use of NU_X for NU_X_BAR.
-            _flav = Flavor.NU_X if flavor == Flavor.NU_X_BAR else flavor
-
-            self.luminosity[flavor] = simtab['L_{}'.format(_flav.name)] * u.erg/u.s
-            self.meanE[flavor] = simtab['E_{}'.format(_flav.name)] * u.MeV
-            self.pinch[flavor] = simtab['ALPHA_{}'.format(_flav.name)]
-
-    def get_time(self):
-        """Get grid of model times.
-
-        Returns
-        -------
-        time : ndarray
-            Grid of times used in the model.
-        """
-        return self.time
-
-    def get_initialspectra(self, t, E, flavors=Flavor):
-        """Get neutrino spectra/luminosity curves before oscillation.
-
-        Parameters
-        ----------
-        t : astropy.Quantity
-            Time to evaluate initial spectra.
-        E : astropy.Quantity or ndarray of astropy.Quantity
-            Energies to evaluate the initial spectra.
-        flavors: iterable of snewpy.neutrino.Flavor
-            Return spectra for these flavors only (default: all)
-
-        Returns
-        -------
-        initialspectra : dict
-            Dictionary of model spectra, keyed by neutrino flavor.
-        """
-        initialspectra = {}
-
-        # Avoid division by zero in energy PDF below.
-        E[E==0] = np.finfo(float).eps * E.unit
-
-        # Estimate L(t), <E_nu(t)> and alpha(t). Express all energies in erg.
-        E = E.to_value('erg')
-
-        # Make sure input time uses the same units as the model time grid, or
-        # the interpolation will not work correctly.
-        t = t.to(self.time.unit)
-
-        for flavor in flavors:
-            # Use np.interp rather than scipy.interpolate.interp1d because it
-            # can handle dimensional units (astropy.Quantity).
-            L  = get_value(np.interp(t, self.time, self.luminosity[flavor].to('erg/s')))
-            Ea = get_value(np.interp(t, self.time, self.meanE[flavor].to('erg')))
-            a  = np.interp(t, self.time, self.pinch[flavor])
-
-            # For numerical stability, evaluate log PDF and then exponentiate.
-            initialspectra[flavor] = \
-                np.exp(np.log(L) - (2+a)*np.log(Ea) + (1+a)*np.log(1+a)
-                       - loggamma(1+a) + a*np.log(E) - (1+a)*(E/Ea)) / (u.erg * u.s)
-
-        return initialspectra
-
-    def __repr__(self):
-        """Default representation of the model.
-        """
-        mod = 'Zha_2021 Model: {}\n'.format(self.filename)
-        s = ['Progenitor mass : {}'.format(self.progenitor_mass),
-             'Eq. of state    : {}'.format(self.EOS)
-             ]
-        return mod + '\n'.join(s)
-
-    def _repr_markdown_(self):
-        """Markdown representation of the model, for Jupyter notebooks.
-        """
-        mod = '**Zha_2021 Model**: {}\n\n'.format(self.filename)
-        s = ['|Parameter|Value|',
-             '|:---------|:-----:|',
-             '|Progenitor mass | ${0.value:g}$ {0.unit:latex}|'.format(self.progenitor_mass),
-             '|EOS | {}|'.format(self.EOS)
-             ]
-        return mod + '\n'.join(s)    
-
-
-class Warren_2020(SupernovaModel):
-    """Set up a model based on simulations from Warren et al. (2020)."""
-
-    def __init__(self, filename, eos='LS220'):
-        """Initialize model.
-
-        Parameters
-        ----------
-        filename : str
-            Absolute or relative path to file prefix, we add nue/nuebar/nux
-        eos : string
-            Equation of state used in simulation
-        """
-        # Read data from HDF5 files, then store.
-        f = h5py.File(filename, 'r')
-        simtab = Table()
-
-        for i in range(len(f['nue_data']['lum'])):
-            if f['sim_data']['shock_radius'][i][1] > 0.00001:
-                bounce = f['sim_data']['shock_radius'][i][0]
-                break
-
-        simtab['TIME'] = f['nue_data']['lum'][:, 0] - bounce
-        simtab['L_NU_E'] = f['nue_data']['lum'][:, 1] * 1e51
-        simtab['L_NU_E_BAR'] = f['nuae_data']['lum'][:, 1] * 1e51
-        simtab['L_NU_X'] = f['nux_data']['lum'][:, 1] * 1e51 / 4.0
-        simtab['E_NU_E'] = f['nue_data']['avg_energy'][:, 1]
-        simtab['E_NU_E_BAR'] = f['nuae_data']['avg_energy'][:, 1]
-        simtab['E_NU_X'] = f['nux_data']['avg_energy'][:, 1]
-        simtab['RMS_NU_E'] = f['nue_data']['rms_energy'][:, 1]
-        simtab['RMS_NU_E_BAR'] = f['nuae_data']['rms_energy'][:, 1]
-        simtab['RMS_NU_X'] = f['nux_data']['rms_energy'][:, 1]
-
-        simtab['ALPHA_NU_E'] = (2.0 * simtab['E_NU_E'] ** 2 - simtab['RMS_NU_E'] ** 2) / (simtab['RMS_NU_E'] ** 2 - simtab['E_NU_E'] ** 2)
-        simtab['ALPHA_NU_E_BAR'] = (2.0 * simtab['E_NU_E_BAR'] ** 2 - simtab['RMS_NU_E_BAR'] ** 2) / (simtab['RMS_NU_E_BAR'] ** 2 - simtab['E_NU_E_BAR'] ** 2)
-        simtab['ALPHA_NU_X'] = (2.0 * simtab['E_NU_X'] ** 2 - simtab['RMS_NU_X'] ** 2) / (simtab['RMS_NU_X'] ** 2 - simtab['E_NU_X'] ** 2)
-
-        # Set model metadata.
-        self.filename = os.path.basename(filename)
-        self.EOS = eos
-        self.progenitor_mass = float(filename.split('_')[-1].strip('m%.h5')) * u.Msun
-        self.turbmixing_param = float(filename.split('_')[-2].strip('a%'))
-
-        # Get grid of model times.
-        self.time = simtab['TIME'] * u.s
-
-        # Set up dictionary of luminosity, mean energy and shape parameter
-        # alpha, keyed by neutrino flavor (NU_E, NU_X, NU_E_BAR, NU_X_BAR).
-        self.luminosity = {}
-        self.meanE = {}
-        self.pinch = {}
-
-        for flavor in Flavor:
-            # Note: file only contains NU_E, NU_E_BAR, and NU_X, so double up
-            # the use of NU_X for NU_X_BAR.
-            _flav = Flavor.NU_X if flavor == Flavor.NU_X_BAR else flavor
-
-            self.luminosity[flavor] = simtab['L_{}'.format(_flav.name)] * u.erg/u.s
-            self.meanE[flavor] = simtab['E_{}'.format(_flav.name)] * u.MeV
-            self.pinch[flavor] = simtab['ALPHA_{}'.format(_flav.name)]
-
-    def get_time(self):
-        """Get grid of model times.
-
-        Returns
-        -------
-        time : ndarray
-            Grid of times used in the model.
-        """
-        return self.time
-
-    def get_initialspectra(self, t, E, flavors=Flavor):
-        """Get neutrino spectra/luminosity curves before oscillation.
-
-        Parameters
-        ----------
-        t : astropy.Quantity
-            Time to evaluate initial spectra.
-        E : astropy.Quantity or ndarray of astropy.Quantity
-            Energies to evaluate the initial spectra.
-        flavors: iterable of snewpy.neutrino.Flavor
-            Return spectra for these flavors only (default: all)
-
-        Returns
-        -------
-        initialspectra : dict
-            Dictionary of model spectra, keyed by neutrino flavor.
-        """
-        initialspectra = {}
-
-        # Avoid division by zero in energy PDF below.
-        E[E==0] = np.finfo(float).eps * E.unit
-
-        # Estimate L(t), <E_nu(t)> and alpha(t). Express all energies in erg.
-        E = E.to_value('erg')
-
-        # Make sure input time uses the same units as the model time grid, or
-        # the interpolation will not work correctly.
-        t = t.to(self.time.unit)
-
-        for flavor in flavors:
-            # Use np.interp rather than scipy.interpolate.interp1d because it
-            # can handle dimensional units (astropy.Quantity).
-            L  = get_value(np.interp(t, self.time, self.luminosity[flavor].to('erg/s')))
-            Ea = get_value(np.interp(t, self.time, self.meanE[flavor].to('erg')))
-            a  = np.interp(t, self.time, self.pinch[flavor])
-
-            # For numerical stability, evaluate log PDF and then exponentiate.
-            initialspectra[flavor] = \
-                np.exp(np.log(L) - (2+a)*np.log(Ea) + (1+a)*np.log(1+a)
-                       - loggamma(1+a) + a*np.log(E) - (1+a)*(E/Ea)) / (u.erg * u.s)
-
-        return initialspectra
-
-    def __repr__(self):
-        """Default representation of the model.
-        """
-        mod = 'Warren_2020 Model: {}\n'.format(self.filename)
-        s = ['Progenitor mass : {}'.format(self.progenitor_mass),
-             'Turb. mix param : {}'.format(self.turbmixing_param),
-             'Eq. of state    : {}'.format(self.EOS)
-             ]
-        return mod + '\n'.join(s)
-
-    def _repr_markdown_(self):
-        """Markdown representation of the model, for Jupyter notebooks.
-        """
-        mod = '**Warren_2020 Model**: {}\n\n'.format(self.filename)
-        s = ['|Parameter|Value|',
-             '|:---------|:-----:|',
-             '|Progenitor mass | ${0.value:g}$ {0.unit:latex}|'.format(self.progenitor_mass),
-             '|Turb. mixing param. | {}|'.format(self.turbmixing_param),
-             '|EOS | {}|'.format(self.EOS)
-             ]
-        return mod + '\n'.join(s)
-
-
-class Kuroda_2020(SupernovaModel):
-    """Set up a model based on simulations from Kuroda et al. (2020)."""
-
-    def __init__(self, filename, eos='LS220'):
-        """Initialize model.
-
-        Parameters
-        ----------
-        filename : str
-            Absolute or relative path to file prefix, we add nue/nuebar/nux
-        eos : string
-            Equation of state used in simulation
-        """
-        # Load up model metadata.
-        self.filename = filename
-        self.EOS = eos
-
-        # Read ASCII data.
-        simtab = Table.read(filename, format='ascii')
-
-        # Get grid of model times.
-        self.time = (simtab['Tpb[ms]'] * u.ms).to('s')
-
-        # Set up dictionary of luminosity, mean energy and shape parameter
-        # alpha, keyed by neutrino flavor (NU_E, NU_X, NU_E_BAR, NU_X_BAR).
-        self.luminosity = {}
-        self.meanE = {}
-        self.pinch = {}
-
-        for flavor in Flavor:
-            # Note: file only contains NU_E, NU_E_BAR, and NU_X, so double up
-            # the use of NU_X for NU_X_BAR.
-            _flav = Flavor.NU_X if flavor == Flavor.NU_X_BAR else flavor
-            if _flav.is_neutrino:
-                _fkey = _flav.name.lower()
-            else:
-                _fkey = _flav.name.strip('%_BAR').lower().replace('_', '_a')
-
-            self.luminosity[flavor] = simtab['<L{}>'.format(_fkey)] * 1e51 * u.erg/u.s
-            self.meanE[flavor] = simtab['<E{}>'.format(_fkey)] * u.MeV
-
-            # There is no pinch parameter so use alpha=2.0.
-            self.pinch[flavor] = np.full_like(self.meanE[flavor].value, 2.)
-
-    def get_time(self):
-        """Get grid of model times.
-
-        Returns
-        -------
-        time : ndarray
-            Grid of times used in the model.
-        """
-        return self.time
-
-    def get_initialspectra(self, t, E, flavors=Flavor):
-        """Get neutrino spectra/luminosity curves before oscillation.
-
-        Parameters
-        ----------
-        t : astropy.Quantity
-            Time to evaluate initial spectra.
-        E : astropy.Quantity or ndarray of astropy.Quantity
-            Energies to evaluate the initial spectra.
-        flavors: iterable of snewpy.neutrino.Flavor
-            Return spectra for these flavors only (default: all)
-
-        Returns
-        -------
-        initialspectra : dict
-            Dictionary of model spectra, keyed by neutrino flavor.
-        """
-        initialspectra = {}
-
-        # Avoid division by zero in energy PDF below.
-        E[E==0] = np.finfo(float).eps * E.unit
-
-        # Estimate L(t), <E_nu(t)> and alpha(t). Express all energies in erg.
-        E = E.to_value('erg')
-
-        # Make sure input time uses the same units as the model time grid, or
-        # the interpolation will not work correctly.
-        t = t.to(self.time.unit)
-
-        for flavor in flavors:
-            # Use np.interp rather than scipy.interpolate.interp1d because it
-            # can handle dimensional units (astropy.Quantity).
-            L  = get_value(np.interp(t, self.time, self.luminosity[flavor].to('erg/s')))
-            Ea = get_value(np.interp(t, self.time, self.meanE[flavor].to('erg')))
-            a  = np.interp(t, self.time, self.pinch[flavor])
-
-            # For numerical stability, evaluate log PDF and then exponentiate.
-            initialspectra[flavor] = \
-                np.exp(np.log(L) - (2+a)*np.log(Ea) + (1+a)*np.log(1+a)
-                       - loggamma(1+a) + a*np.log(E) - (1+a)*(E/Ea)) / (u.erg * u.s)
-
-        return initialspectra
-
-    def __repr__(self):
-        """Default representation of the model.
-        """
-        mod = 'Kuroda_2020 Model: {}\n'.format(self.filename)
-        s = ['Eq. of state    : {}'.format(self.EOS)
-             ]
-        return mod + '\n'.join(s)
-
-    def _repr_markdown_(self):
-        """Markdown representation of the model, for Jupyter notebooks.
-        """
-        mod = '**Kuroda_2020 Model**: {}\n\n'.format(self.filename)
-        s = ['|Parameter|Value|',
-             '|:---------|:-----:|',
-             '|EOS | {}|'.format(self.EOS)
-             ]
-        return mod + '\n'.join(s)
-
-
-class Fornax_2019_3D(SupernovaModel):
-    """Model based 3D simulations from D. Vartanyan, A. Burrows, D. Radice, M.  A. Skinner and J. Dolence, MNRAS 482(1):351, 2019. Data available at https://www.astro.princeton.edu/~burrows/nu-emissions.3d/.
-    """
-
-    def __init__(self, filename, cache_flux=False):
-        """Initialize model.
-
-        Parameters
-        ----------
-        filename : str
-            Absolute or relative path to FITS file with model data.
-        cache_flux : bool
-            If true, pre-compute the flux on a fixed angular grid and store the values in a FITS file.
-        """
-        # Set up model metadata.
-        self.filename = filename
-
-        self.progenitor_mass = float(filename.split('_')[-1][:-4]) * u.Msun
-
-        self.fluxunit = 1e50 * u.erg/(u.s*u.MeV)
-        self.time = None
-
-        # Read a cached flux file in FITS format or generate one.
-        self.is_cached = cache_flux and 'healpy' in sys.modules
-
-        if self.is_cached:
-
-            self.E = {}
-            self.dE = {}
-            self.dLdE = {}
-            self.luminosity = {}
-
-            # Check if we're initializing on a FITS file or not.
-            if filename.endswith('.fits'):
-                fitsfile = filename
-            else:
-                fitsfile = filename.replace('h5', 'fits')
-
-            if os.path.exists(fitsfile):
-                self.read_fits(fitsfile)
-                ntim, nene, npix = self.dLdE[Flavor.NU_E].shape
-                self.npix = npix
-                self.nside = hp.npix2nside(npix)
-            else:
-                with h5py.File(filename, 'r') as _h5file:
-                    # Conversion of flavor to key name in the model HDF5 file.
-                    self._flavorkeys = { Flavor.NU_E : 'nu0',
-                                         Flavor.NU_E_BAR : 'nu1',
-                                         Flavor.NU_X : 'nu2',
-                                         Flavor.NU_X_BAR : 'nu2' }
-
-                    if self.time is None:
-                        self.time = _h5file['nu0']['g0'].attrs['time'] * u.s
-
-                    # Use a HEALPix grid with nside=4 (192 pixels) to cache the
-                    # values of Y_lm(theta, phi).
-                    self.nside = 4
-                    self.npix = hp.nside2npix(self.nside)
-                    thetac, phic = hp.pix2ang(self.nside, np.arange(self.npix))
-
-                    Ylm = {}
-                    for l in range(3):
-                        Ylm[l] = {}
-                        for m in range(-l, l+1):
-                            Ylm[l][m] = self.real_sph_harm(l, m, thetac, phic)
-
-                    # Store 3D tables of dL/dE for each flavor.
-                    logger = logging.getLogger()
-                    for flavor in Flavor:
-
-                        key = self._flavorkeys[flavor]
-                        logger.info('Caching {} for {} ({})'.format(filename, str(flavor), key))
-
-                        # HDF5 file only contains NU_E, NU_E_BAR, and NU_X.
-                        if flavor == Flavor.NU_X_BAR:
-                            self.E[flavor] = self.E[Flavor.NU_X]
-                            self.dE[flavor] = self.dE[Flavor.NU_X]
-                            self.dLdE[flavor] = self.dLdE[Flavor.NU_X]
-                            self.luminosity[flavor] = self.luminosity[Flavor.NU_X]
-                            continue
-
-                        self.E[flavor]  = _h5file[key]['egroup'][()] * u.MeV
-                        self.dE[flavor] = _h5file[key]['degroup'][()] * u.MeV
-
-                        ntim, nene = self.E[flavor].shape
-                        self.dLdE[flavor] = np.zeros((ntim, nene, self.npix), dtype=float)
-                        # Loop over time bins.
-                        for i in range(ntim):
-                            # Loop over energy bins.
-                            for j in range(nene):
-                                dLdE_ij = 0.
-                                # Sum over multipole moments.
-                                for l in range(3):
-                                    for m in range(-l, l+1):
-                                        dLdE_ij += _h5file[key]['g{}'.format(j)]['l={} m={}'.format(l,m)][i] * Ylm[l][m]
-                                self.dLdE[flavor][i][j] = dLdE_ij
-
-                        # Integrate over energy to get L(t).
-                        factor = 1. if flavor.is_electron else 0.25
-                        self.dLdE[flavor] = self.dLdE[flavor] * factor * self.fluxunit
-                        self.dLdE[flavor] = self.dLdE[flavor].to('erg/(s*MeV)')
-
-                        self.luminosity[flavor] = np.sum(self.dLdE[flavor] * self.dE[flavor][:,:,np.newaxis], axis=1)
-
-                    # Write output to FITS.
-                    self.write_fits(fitsfile, overwrite=True)
-        else:
-            # Conversion of flavor to key name in the model HDF5 file.
-            self._flavorkeys = { Flavor.NU_E : 'nu0',
-                                 Flavor.NU_E_BAR : 'nu1',
-                                 Flavor.NU_X : 'nu2',
-                                 Flavor.NU_X_BAR : 'nu2' }
-
-            # Open HDF5 data file.
-            self._h5file = h5py.File(filename, 'r')
-
-            # Get grid of model times in seconds.
-            self.time = self._h5file['nu0']['g0'].attrs['time'] * u.s
-
-    def read_fits(self, filename):
-        """Read cached angular data from FITS.
-
-        Parameters
-        ----------
-        filename : str
-            Input filename.
-        """
-        hdus = fits.open(filename)
-
-        self.time = hdus['TIME'].data * u.Unit(hdus['TIME'].header['BUNIT'])
-
-        for flavor in Flavor:
-            name = str(flavor).split('.')[-1]
-
-            ext = '{}_ENERGY'.format(name)
-            self.E[flavor] = hdus[ext].data * u.Unit(hdus[ext].header['BUNIT'])
-
-            ext = '{}_DE'.format(name)
-            self.dE[flavor] = hdus[ext].data * u.Unit(hdus[ext].header['BUNIT'])
-
-            ext = '{}_FLUX'.format(name)
-            self.dLdE[flavor] = hdus[ext].data * u.Unit(hdus[ext].header['BUNIT'])
-            self.dLdE[flavor] = self.dLdE[flavor].to('erg/(s*MeV)')
-
-            self.luminosity[flavor] = np.sum(self.dLdE[flavor] * self.dE[flavor][:,:,np.newaxis], axis=1)
-
-    def write_fits(self, filename, overwrite=False):
-        """Write angular-dependent calculated flux in FITS format.
-
-        Parameters
-        ----------
-        filename : str
-            Output filename.
-        """
-        hx = fits.HDUList()
-
-        hdu_time = fits.PrimaryHDU(self.time.to_value('s'))
-        hdu_time.header['EXTNAME'] = 'TIME'
-        hdu_time.header['BUNIT'] = 'second'
-        hx.append(hdu_time)
-
-        for flavor in Flavor:
-            name = str(flavor).split('.')[-1]
-
-            hdu_E = fits.ImageHDU(self.E[flavor].to_value('MeV'))
-            hdu_E.header['EXTNAME'] = '{}_ENERGY'.format(name)
-            hdu_E.header['BUNIT'] = 'MeV'
-            hx.append(hdu_E)
-
-            hdu_dE = fits.ImageHDU(self.dE[flavor].to_value('MeV'))
-            hdu_dE.header['EXTNAME'] = '{}_DE'.format(name)
-            hdu_dE.header['BUNIT'] = 'MeV'
-            hx.append(hdu_dE)
-
-            hdu_flux = fits.ImageHDU(self.dLdE[flavor].to_value(str(self.fluxunit)))
-            hdu_flux.header['EXTNAME'] = '{}_FLUX'.format(name)
-            hdu_flux.header['BUNIT'] = str(self.fluxunit)
-            hx.append(hdu_flux)
-        
-        hx.writeto(filename, overwrite=overwrite)
-
-    def get_time(self):
-        return self.time
-
-    def fact(self, n):
-        """Calculate n!.
-
-        Parameters
-        ----------
-        n : int or float
-            Input for computing n factorial.
-
-        Returns
-        -------
-        factorial : float
-            Factorial n!, computed as Gamma(n+1).
-        """
-        return gamma(n + 1.)
-
-    def real_sph_harm(self, l, m, theta, phi):
-        """Compute orthonormalized real (tesseral) spherical harmonics Y_lm.
-
-        Parameters
-        ----------
-        l : int
-            Degree of the spherical harmonics.
-        m : int
-            Order of the spherical harmonics.
-        theta : float or ndarray
-            Input zenith angles.
-        phi : float or ndarray
-            Input azimuth angles.
-
-        Returns
-        -------
-        Y_lm : float or ndarray
-            Real-valued spherical harmonic function at theta, phi.
-        """
-        if m < 0:
-            norm = np.sqrt((2*l + 1.)/(2*np.pi)*self.fact(l + m)/self.fact(l - m))
-            return norm * lpmv(-m, l, np.cos(theta)) * np.sin(-m*phi)
-        elif m == 0:
-            norm = np.sqrt((2*l + 1.)/(4*np.pi))
-            return norm * lpmv(0, l, np.cos(theta)) * np.ones_like(phi)
-        else:
-            norm = np.sqrt((2*l + 1.)/(2*np.pi)*self.fact(l - m)/self.fact(l + m))
-            return norm * lpmv(m, l, np.cos(theta)) * np.cos(m*phi)
-
-    def _get_binnedspectra(self, t, theta, phi):
-        """Get binned neutrino spectrum at a particular time.
-
-        Parameters
-        ----------
-        t : float or astropy.Quantity
-            Time to evaluate initial and oscillated spectra.
-        theta : astropy.Quantity
-            Zenith angle of the spectral emission.
-        phi : astropy.Quantity
-            Azimuth angle of the spectral emission.
-
-        Returns
-        -------
-        E : dict
-            Dictionary of energy bin central values, keyed by neutrino flavor.
-        dE : dict
-            Dictionary of energy bin widths, keyed by neutrino flavor.
-        binspec : dict
-            Dictionary of binned model spectra, keyed by neutrino flavor.
-        """
-        E = {}
-        dE = {}
-        binspec = {}
-
-        # Convert input time to a time index.
-        t = t.to(self.time.unit)
-        j = (np.abs(t - self.time)).argmin()
-        
-        for flavor in Flavor:
-            # Cached data: read out the relevant time and angular rows.
-            if self.is_cached:
-                # Convert input angles to a HEALPix index.
-                k = hp.ang2pix(self.nside, theta.to_value('radian'), phi.to_value('radian'))
-                E[flavor] = self.E[flavor][j]
-                dE[flavor] = self.dE[flavor][j]
-                binspec[flavor] = self.dLdE[flavor][j,:,k]
-
-            # Read the HDF5 input file directly and extract the spectra.
-            else:
-                # File only contains NU_E, NU_E_BAR, and NU_X.
-                if flavor == Flavor.NU_X_BAR:
-                    E[flavor] = E[Flavor.NU_X]
-                    dE[flavor] = dE[Flavor.NU_X]
-                    binspec[flavor] = binspec[Flavor.NU_X]
-                    continue
-
-                key = self._flavorkeys[flavor]
-
-                # Energy binning of the model for this flavor, in units of MeV.
-                E[flavor]  = self._h5file[key]['egroup'][j] * u.MeV
-                dE[flavor] = self._h5file[key]['degroup'][j] * u.MeV
-                
-                # Storage of differential flux per energy, angle, and time.
-                dLdE = np.zeros(len(E[flavor]), dtype=float)
-
-                # Loop over energy bins.
-                for ebin in range(len(E[flavor])):
-                    dLdE_j = 0
-                    # Sum over multipole moments.
-                    for l in range(3):
-                        for m in range(-l, l + 1):
-                            Ylm = self.real_sph_harm(l, m, theta.to_value('radian'), phi.to_value('radian'))
-                            dLdE_j += self._h5file[key]['g{}'.format(ebin)]['l={} m={}'.format(l,m)][j] * Ylm
-                    dLdE[ebin] = dLdE_j
-
-                factor = 1. if flavor.is_electron else 0.25
-                binspec[flavor] = dLdE * factor * self.fluxunit
-                binspec[flavor] = binspec[flavor].to('erg/(s*MeV)')
-
-        return E, dE, binspec
-
-    def get_initialspectra(self, t, E, theta, phi, interpolation='linear'):
-        """Get neutrino spectra/luminosity curves before flavor transformation.
-
-        Parameters
-        ----------
-        t : float or astropy.Quantity
-            Time to evaluate initial and oscillated spectra.
-        E : float or ndarray
-            Energies to evaluate the initial and oscillated spectra.
-        theta : astropy.Quantity
-            Zenith angle of the spectral emission.
-        phi : astropy.Quantity
-            Azimuth angle of the spectral emission.
-        interpolation : str
-            Scheme to interpolate in spectra ('nearest', 'linear').
-
-        Returns
-        -------
-        initialspectra : dict
-            Dictionary of model spectra, keyed by neutrino flavor.
-        """
-        initialspectra = {}
-
-        # Extract the binned spectra for the input t, theta, phi:
-        _E, _dE, _spec = self._get_binnedspectra(t, theta, phi)
-        
-        # Avoid "division by zero" in retrieval of the spectrum.
-        E[E == 0] = np.finfo(float).eps * E.unit
-        logE = np.log10(E.to_value('MeV'))
-        
-        for flavor in Flavor:
-
-            # Linear interpolation in flux.
-            if interpolation.lower() == 'linear':
-                # Pad log(E) array with values where flux is fixed to zero.
-                _logE = np.log10(_E[flavor].to_value('MeV'))
-                _dlogE = np.diff(_logE)
-                _logEbins = np.insert(_logE, 0, np.log10(np.finfo(float).eps))
-                _logEbins = np.append(_logEbins, _logE[-1] + _dlogE[-1])
-
-                # Pad with values where flux is fixed to zero.
-                _dLdE = _spec[flavor].to_value(self.fluxunit)
-                _dLdE = np.insert(_dLdE, 0, 0.)
-                _dLdE = np.append(_dLdE, 0.)
-
-                initialspectra[flavor] = np.interp(logE, _logEbins, _dLdE) * self.fluxunit
-
-            elif interpolation.lower() == 'nearest':
-                _logE = np.log10(_E[flavor].to_value('MeV'))
-                _dlogE = np.diff(_logE)[0]
-                _logEbins = _logE - _dlogE
-                _logEbins = np.concatenate((_logEbins, [_logE[-1] + _dlogE]))
-                _Ebins = 10**_logEbins
-
-                idx = np.searchsorted(_Ebins, E) - 1
-                select = (idx > 0) & (idx < len(_E[flavor]))
-
-                _dLdE = np.zeros(len(E))
-                _dLdE[np.where(select)] = np.asarray([_spec[flavor][i].to_value(self.fluxunit) for i in idx[select]])
-                initialspectra[flavor] = _dLdE * self.fluxunit
-
-            else:
-                raise ValueError('Unrecognized interpolation type "{}"'.format(interpolation))
-
-        return initialspectra
-
-    def __repr__(self):
-        """Default representation of the model.
-        """
-        mod = 'Fornax 3D Model: {}\n'.format(self.filename)
-        s = ['Progenitor mass : {}'.format(self.progenitor_mass)
-            ]
-        return mod + '\n'.join(s)
-
-    def _repr_markdown_(self):
-        """Markdown representation of the model, for Jupyter notebooks.
-        """
-        mod = '**Fornax 3D Model**: {}\n\n'.format(self.filename)
-        s = ['|Parameter|Value|',
-             '|:---------|:-----:|',
-             '|Progenitor mass | ${0.value:g}$ {0.unit:latex}|'.format(self.progenitor_mass),
-            ]
-        return mod + '\n'.join(s)
-
-
-class Fornax_2021_2D(SupernovaModel):
-    """Model based on axisymmetric simulations from A. Burrows and D.  Vartanyan, Nature 589:29, 2021. Data available at https://www.astro.princeton.edu/~burrows/nu-emissions.2d/.
-    """
-
-    def __init__(self, filename):
-        """Initialize model.
-
-        Parameters
-        ----------
-        filename : str
-            Absolute or relative path to FITS file with model data.
-        """
-        # Set up model metadata.
-        self.progenitor_mass = float(filename.split('_')[-3][:-1]) * u.Msun
-
-        # Conversion of flavor to key name in the model HDF5 file.
-        self._flavorkeys = { Flavor.NU_E : 'nu0',
-                             Flavor.NU_E_BAR : 'nu1',
-                             Flavor.NU_X : 'nu2',
-                             Flavor.NU_X_BAR : 'nu2' }
-
-        # Open HDF5 data file.
-        self._h5file = h5py.File(filename, 'r')
-
-        # Get grid of model times.
-        self.time = self._h5file['nu0'].attrs['time'] * u.s
-
-        # Compute luminosity by integrating over model energy bins.
-        self.luminosity = {}
-        for flavor in Flavor:
-            key = self._flavorkeys[flavor]
-            dE = np.asarray(self._h5file[key]['degroup'])
-            n = len(dE[0])
-            dLdE = np.zeros((len(self.time), n), dtype=float)
-            for i in range(n):
-                dLdE[:,i] = self._h5file[key]["g{}".format(i)]
-
-            # Note factor of 0.25 in nu_x and nu_x_bar.
-            factor = 1. if flavor.is_electron else 0.25
-            self.luminosity[flavor] = np.sum(dLdE*dE, axis=1) * factor * 1e50 * u.erg/u.s
-
-    def get_time(self):
-        return self.time
-
-<<<<<<< HEAD
-    def get_initialspectra(self, t, E, flavors=Flavor):
-=======
-    def get_initialspectra(self, t, E, interpolation='linear'):
->>>>>>> e36b469a
-        """Get neutrino spectra/luminosity curves after oscillation.
-
-        Parameters
-        ----------
-<<<<<<< HEAD
-        t : astropy.Quantity
-            Time to evaluate initial spectra.
-        E : astropy.Quantity or ndarray of astropy.Quantity
-            Energies to evaluate the initial spectra.
-        flavors: iterable of snewpy.neutrino.Flavor
-            Return spectra for these flavors only (default: all)
-=======
-        t : float
-            Time to evaluate initial and oscillated spectra.
-        E : float or ndarray
-            Energies to evaluate the initial and oscillated spectra.
-        interpolation : str
-            Scheme to interpolate in spectra ('nearest', 'linear').
->>>>>>> e36b469a
-
-        Returns
-        -------
-        initialspectra : dict
-            Dictionary of model spectra, keyed by neutrino flavor.
-        """
-        initialspectra = {}
-
-        # Avoid "division by zero" in retrieval of the spectrum.
-        E[E == 0] = np.finfo(float).eps * E.unit
-        logE = np.log10(E.to_value('MeV'))
-
-        # Make sure the input time uses the same units as the model time grid.
-        # Convert input time to a time index.
-        t = t.to(self.time.unit)
-        j = (np.abs(t - self.time)).argmin()
-
-        for flavor in flavors:
-            key = self._flavorkeys[flavor]
-
-            # Energy in units of MeV.
-            _E = self._h5file[key]['egroup'][j]
-
-            # Model flavors (internally) are nu_e, nu_e_bar, and nu_x, which stands
-            # for nu_mu(_bar) and nu_tau(_bar), making the flux 4x higher than nu_e and nu_e_bar.
-            factor = 1. if flavor.is_electron else 0.25
-
-            # Linear interpolation in flux.
-            if interpolation.lower() == 'linear':
-                # Pad log(E) array with values where flux is fixed to zero.
-                _logE = np.log10(_E)
-                _dlogE = np.diff(_logE)
-                _logEbins = np.insert(_logE, 0, np.log10(np.finfo(float).eps))
-                _logEbins = np.append(_logEbins, _logE[-1] + _dlogE[-1])
-
-                # Spectrum in units of 1e50 erg/s/MeV.
-                # Pad with values where flux is fixed to zero.
-                _dLdE = np.asarray([0.] + [self._h5file[key]['g{}'.format(i)][j] for i in range(12)] + [0.])
-                initialspectra[flavor] = np.interp(logE, _logEbins, _dLdE) * factor * 1e50 * u.erg/u.s/u.MeV
-
-            elif interpolation.lower() == 'nearest':
-                _logE = np.log10(_E)
-                _dlogE = np.diff(_logE)[0]
-                _logEbins = _logE - _dlogE
-                _logEbins = np.concatenate((_logEbins, [_logE[-1] + _dlogE]))
-                _Ebins = 10**_logEbins
-
-                idx = np.searchsorted(_Ebins, E) - 1
-                select = (idx > 0) & (idx < len(_E))
-                _dLdE = np.zeros(len(E))
-                _dLdE[np.where(select)] = np.asarray([self._h5file[key]['g{}'.format(i)][j] for i in idx[select]])
-                initialspectra[flavor] = _dLdE * factor * 1e50 * u.erg/u.s/u.MeV
-
-            else:
-                raise ValueError('Unrecognized interpolation type "{}"'.format(interpolation))
-
-        return initialspectra
-
-    def __repr__(self):
-        """Default representation of the model.
-        """
-        mod = 'Fornax 2D Model: {}\n'.format(self._h5file.filename)
-        s = ['Progenitor mass : {}'.format(self.progenitor_mass)
-            ]
-        return mod + '\n'.join(s)
-
-    def _repr_markdown_(self):
-        """Markdown representation of the model, for Jupyter notebooks.
-        """
-        mod = '**Fornax 2D Model**: {}\n\n'.format(self._h5file.filename)
-        s = ['|Parameter|Value|',
-             '|:---------|:-----:|',
-             '|Progenitor mass | ${0.value:g}$ {0.unit:latex}|'.format(self.progenitor_mass),
-            ]
-        return mod + '\n'.join(s)
-
-
-class SNOwGLoBES:
-    """A model that does not inherit from SupernovaModel (yet) and imports a group of SNOwGLoBES files."""
-
-    def __init__(self, tarfilename):
-        """Initialize model from a tar archive.
-
-        Parameters
-        ----------
-        tarfilename: str
-            Absolute or relative path to tar archive with SNOwGLoBES files.
-        """
-        self.tfname = tarfilename
-        tf = tarfile.open(self.tfname)
-
-        # For now just pull out the "NoOsc" files.
-        datafiles = sorted([f.name for f in tf if '.dat' in f.name])
-        noosc = [df for df in datafiles if 'NoOsc' in df]
-        noosc.sort(key=len)
-
-        # Loop through the noosc files and pull out the number fluxes.
-        self.time = []
-        self.energy = None
-        self.flux = {}
-        self.fmin = 1e99
-        self.fmax = -1e99
-
-        for nooscfile in noosc:
-            with tf.extractfile(nooscfile) as f:
-                logging.debug('Reading {}'.format(nooscfile))
-                meta = f.readline()
-                metatext = meta.decode('utf-8')
-                t = float(metatext.split('TBinMid=')[-1].split('sec')[0])
-                dt = float(metatext.split('tBinWidth=')[-1].split('s')[0])
-                dE = float(metatext.split('eBinWidth=')[-1].split('MeV')[0])
-
-                data = Table.read(f, format='ascii.commented_header', header_start=-1)
-                data.meta['t'] = t
-                data.meta['dt'] = dt
-                data.meta['dE'] = dE
-
-                self.time.append(t)
-                if self.energy is None:
-                    self.energy = (data['E(GeV)'].data*1000).tolist()
-
-            for flavor in ['NuE', 'NuMu', 'NuTau', 'aNuE', 'aNuMu', 'aNuTau']:
-                if flavor in self.flux:
-                    self.flux[flavor].append(data[flavor].data.tolist())
-                else:
-                    self.flux[flavor] = [data[flavor].data.tolist()]
-
-        # We now have a table with rows=times and columns=energies. Transpose
-        # so that rows=energy and cols=time.
-        for k, v in self.flux.items():
-            self.flux[k] = np.transpose(self.flux[k])
-            self.fmin = np.minimum(self.fmin, np.min(self.flux[k]))
-            self.fmax = np.maximum(self.fmax, np.max(self.flux[k]))
-
-    def get_fluence(self, t):
-        """Return the fluence at a given time t.
-
-        Parameters
-        ----------
-        t : float
-            Time in seconds.
-
-        Returns
-        -------
-        fluence : dict
-            A dictionary giving fluence at time t, keyed by flavor.
-        """
-        idx = get_closest(self.time, t)
-
-        fluence = {}
-        for k, fl in self.flux.items():
-            fluence[k] = fl[:,idx]
-
-        return fluence
+# -*- coding: utf-8 -*-
+"""
+A submodule with classes used for supernova model files stored on disk. It
+assumes models are available in a format usable by the AstroPy unified table
+reader; see https://docs.astropy.org/en/stable/index.html for details.
+
+Based on the ASTERIA (https://github.com/IceCubeOpenSource/ASTERIA) models
+developed by Navya Uberoi and Spencer Griswold.
+
+Updated summer 2020 by Jim Kneller & Arkin Worlikar. Subsequent updates
+provided by the SNEWS team.
+"""
+
+from abc import abstractmethod, ABC
+from enum import IntEnum
+
+import astropy
+from astropy.io import ascii, fits
+from astropy.table import Table, join
+from astropy.units.quantity import Quantity
+
+import matplotlib as mpl
+import matplotlib.pyplot as plt
+
+import numpy as np
+from scipy.interpolate import interp1d
+from scipy.special import loggamma, gamma, lpmv
+
+import os
+import re
+import sys
+
+import logging
+logging.basicConfig(level=logging.INFO)
+
+import tarfile
+import h5py
+
+try:
+    import healpy as hp
+except ImportError as e:
+    logger = logging.getLogger()
+    logger.warning(e)
+
+from .neutrino import Flavor
+from .flavor_transformation import *
+
+
+def get_value(x):
+    """If quantity x has is an astropy Quantity with units, return just the
+    value.
+
+    Parameters
+    ----------
+    x : Quantity, float, or ndarray
+        Input quantity.
+
+    Returns
+    -------
+    value : float or ndarray
+    """
+    if type(x) == Quantity:
+        return x.value
+    return x
+
+
+def get_closest(arr, x):
+    """Get index of closest element in an array to input value.
+
+    Parameters
+    ----------
+    arr : list or ndarray
+        Array of values.
+    x : float or int or str
+        Value to search.
+
+    Returns
+    -------
+    idx : int
+        Index of closest element in the array.
+    """
+    return np.abs(np.asarray(arr) - x).argmin()
+
+
+class SupernovaModel(ABC):
+    """Base class defining an interface to a supernova model."""
+    
+    def __init__(self):
+        pass
+    
+    @abstractmethod
+    def get_time(self):
+        """Returns
+        -------
+            returns array of snapshot times from the simulation
+        """
+        pass
+
+    @abstractmethod
+    def get_initialspectra(self, t, E, flavors=Flavor):
+        """Get neutrino spectra at the source.
+
+        Parameters
+        ----------
+        t : astropy.Quantity
+            Time to evaluate initial spectra.
+        E : astropy.Quantity or ndarray of astropy.Quantity
+            Energies to evaluate the initial spectra.
+        flavors: iterable of snewpy.neutrino.Flavor
+            Return spectra for these flavors only (default: all)
+
+        Returns
+        -------
+        initialspectra : dict
+            Dictionary of neutrino spectra, keyed by neutrino flavor.
+        """
+        pass
+
+    def get_oscillatedspectra(self, t, E, flavor_xform):
+        """Get neutrino spectra after applying oscillation.
+
+        Parameters
+        ----------
+        t : astropy.Quantity
+            Time to evaluate initial and oscillated spectra.
+        E : astropy.Quantity or ndarray of astropy.Quantity
+            Energies to evaluate the initial and oscillated spectra.
+        flavor_xform : FlavorTransformation
+            An instance from the flavor_transformation module.
+
+        Returns
+        -------
+        oscillatedspectra : dict
+            Dictionary of oscillated spectra, keyed by neutrino flavor.
+        """
+        initialspectra = self.get_initialspectra(t, E)
+        oscillatedspectra = {}
+
+        oscillatedspectra[Flavor.NU_E] = \
+            flavor_xform.prob_ee(t, E) * initialspectra[Flavor.NU_E] + \
+            flavor_xform.prob_ex(t, E) * initialspectra[Flavor.NU_X]
+
+        oscillatedspectra[Flavor.NU_X] = \
+            flavor_xform.prob_xe(t, E) * initialspectra[Flavor.NU_E] + \
+            flavor_xform.prob_xx(t, E) * initialspectra[Flavor.NU_X] 
+
+        oscillatedspectra[Flavor.NU_E_BAR] = \
+            flavor_xform.prob_eebar(t, E) * initialspectra[Flavor.NU_E_BAR] + \
+            flavor_xform.prob_exbar(t, E) * initialspectra[Flavor.NU_X_BAR]
+
+        oscillatedspectra[Flavor.NU_X_BAR] = \
+            flavor_xform.prob_xebar(t, E) * initialspectra[Flavor.NU_E_BAR] + \
+            flavor_xform.prob_xxbar(t, E) * initialspectra[Flavor.NU_X_BAR] 
+
+        return oscillatedspectra   
+    
+    
+class Analytic3Species(SupernovaModel):
+    """Allow to generate an analytic model given total luminosity,
+    average energy, and rms or pinch, for each species.
+    """
+
+    def __init__(self, filename):
+        """Initialize model.
+
+        Parameters
+        ----------
+        filename : str
+            Absolute or relative path to file with model data.
+        """
+
+        simtab = Table.read(filename,format='ascii')
+        self.filename = filename
+        self.luminosity = {}
+        self.meanE = {}
+        self.pinch = {}
+
+        # Get grid of model times.
+        self.time = simtab['TIME'] * u.s
+
+        for flavor in Flavor:
+            # Note: file only contains NU_E, NU_E_BAR, and NU_X, so double up
+            # the use of NU_X for NU_X_BAR.
+            _flav = Flavor.NU_X if flavor == Flavor.NU_X_BAR else flavor
+
+            self.luminosity[flavor] = simtab['L_{}'.format(_flav.name)] * u.erg/u.s
+            self.meanE[flavor] = simtab['E_{}'.format(_flav.name)] * u.MeV
+            self.pinch[flavor] = simtab['ALPHA_{}'.format(_flav.name)]
+
+    def get_time(self):
+        """Get grid of model times.
+
+        Returns
+        -------
+        time : ndarray
+            Grid of times used in the model.
+        """
+        return self.time
+    
+    def get_initialspectra(self, t, E, flavors=Flavor):
+        """Get neutrino spectra/luminosity curves after oscillation.
+
+        Parameters
+        ----------
+        t : astropy.Quantity
+            Time to evaluate initial spectra.
+        E : astropy.Quantity or ndarray of astropy.Quantity
+            Energies to evaluate the initial spectra.
+        flavors: iterable of snewpy.neutrino.Flavor
+            Return spectra for these flavors only (default: all)
+
+        Returns
+        -------
+        initialspectra : dict
+            Dictionary of model spectra, keyed by neutrino flavor.
+        """
+        initialspectra={}
+
+        # Avoid division by zero in energy PDF below.
+        E[E==0] = np.finfo(float).eps * E.unit
+
+        # Estimate L(t), <E_nu(t)> and alpha(t). Express all energies in erg.
+        E = E.to_value('erg')
+
+        # Make sure input time uses the same units as the model time grid, or
+        # the interpolation will not work correctly.
+        t = t.to(self.time.unit)
+
+        for flavor in flavors:
+            # Use np.interp rather than scipy.interpolate.interp1d because it
+            # can handle dimensional units (astropy.Quantity).
+            L  = get_value(np.interp(t, self.time, self.luminosity[flavor].to('erg/s')))
+            Ea = get_value(np.interp(t, self.time, self.meanE[flavor].to('erg')))
+            a  = np.interp(t, self.time, self.pinch[flavor])
+
+            # For numerical stability, evaluate log PDF and then exponentiate.
+            initialspectra[flavor] = \
+                np.exp(np.log(L) - (2+a)*np.log(Ea) + (1+a)*np.log(1+a)
+                       - loggamma(1+a) + a*np.log(E) - (1+a)*(E/Ea)) / (u.erg * u.s)
+
+        return initialspectra
+
+    def __repr__(self):
+        """Default representation of the model.
+        """
+        mod = 'Analytic Model: {}\n'.format(self.filename)
+        return mod
+
+    def _repr_markdown_(self):
+        """Markdown representation of the model, for Jupyter notebooks.
+        """
+        mod = '**Analytic Model**: {}\n\n'.format(self.filename)
+        return mod  
+
+
+class Nakazato_2013(SupernovaModel):
+    """Set up a model based on simulations from Nakazato et al., ApJ S 205:2,
+    2013 and ApJ 804:75, 2015. See also http://asphwww.ph.noda.tus.ac.jp/snn/.
+    """
+
+    def __init__(self, filename):
+        """Initialize model.
+
+        Parameters
+        ----------
+        filename : str
+            Absolute or relative path to FITS file with model data.
+        """
+        # Store model metadata.
+        if 't_rev' in filename:
+            self.progenitor_mass = float(filename.split('-')[-1].strip('s%.fits')) * u.Msun
+            self.revival_time = float(filename.split('-')[-2].strip('t_rev%ms')) * u.ms
+            self.metallicity = float(filename.split('-')[-3].strip('z%'))
+            self.EOS = filename.split('-')[-4].upper()
+        # No revival time because the explosion "failed" (BH formation).
+        else:
+            self.progenitor_mass = float(filename.split('-')[-1].strip('s%.fits')) * u.Msun
+            self.metallicity = float(filename.split('-')[-2].strip('z%'))
+            self.revival_time = 0 * u.ms
+            self.EOS = filename.split('-')[-4].upper()
+
+        # Read FITS table using the astropy reader.
+        simtab = Table.read(filename)
+        self.filename = os.path.basename(filename)
+
+        # Get grid of model times.
+        self.time = simtab['TIME'].to('s')
+
+        # Set up dictionary of luminosity, mean energy and shape parameter
+        # alpha, keyed by neutrino flavor (NU_E, NU_X, NU_E_BAR, NU_X_BAR).
+        self.luminosity = {}
+        self.meanE = {}
+        self.pinch = {}
+
+        for flavor in Flavor:
+            # Note: file only contains NU_E, NU_E_BAR, and NU_X, so double up
+            # the use of NU_X for NU_X_BAR.
+            _flav = Flavor.NU_X if flavor == Flavor.NU_X_BAR else flavor
+
+            self.luminosity[flavor] = simtab['L_{}'.format(_flav.name)].to('erg/s')
+            self.meanE[flavor] = simtab['E_{}'.format(_flav.name)].to('MeV')
+            self.pinch[flavor] = simtab['ALPHA_{}'.format(_flav.name)]
+
+    def get_time(self):
+        """Get grid of model times.
+
+        Returns
+        -------
+        time : ndarray
+            Grid of times used in the model.
+        """
+        return self.time
+    
+    def get_initialspectra(self, t, E, flavors=Flavor):
+        """Get neutrino spectra/luminosity at the source.
+
+        Parameters
+        ----------
+        t : astropy.Quantity
+            Time to evaluate initial spectra.
+        E : astropy.Quantity or ndarray of astropy.Quantity
+            Energies to evaluate the initial spectra.
+        flavors: iterable of snewpy.neutrino.Flavor
+            Return spectra for these flavors only (default: all)
+
+        Returns
+        -------
+        initialspectra : dict
+            Dictionary of model spectra, keyed by neutrino flavor.
+        """
+        initialspectra = {}
+
+        # Avoid division by zero in energy PDF below.
+        E[E==0] = np.finfo(float).eps * E.unit
+
+        # Estimate L(t), <E_nu(t)> and alpha(t). Express all energies in erg.
+        E = E.to_value('erg')
+
+        # Make sure input time uses the same units as the model time grid, or
+        # the interpolation will not work correctly.
+        t = t.to(self.time.unit)
+
+        for flavor in flavors:
+            # Use np.interp rather than scipy.interpolate.interp1d because it
+            # can handle dimensional units (astropy.Quantity).
+            L  = get_value(np.interp(t, self.time, self.luminosity[flavor].to('erg/s')))
+            Ea = get_value(np.interp(t, self.time, self.meanE[flavor].to('erg')))
+            a  = np.interp(t, self.time, self.pinch[flavor])
+
+            # For numerical stability, evaluate log PDF and then exponentiate.
+            initialspectra[flavor] = \
+                np.exp(np.log(L) - (2+a)*np.log(Ea) + (1+a)*np.log(1+a) 
+                       - loggamma(1+a) + a*np.log(E) - (1+a)*(E/Ea)) / (u.erg * u.s)
+
+        return initialspectra
+
+    def __repr__(self):
+        """Default representation of the model.
+        """
+        mod = 'Nakazato_2013 Model: {}\n'.format(self.filename)
+        s = ['Progenitor mass : {}'.format(self.progenitor_mass),
+             'Metallicity     : {}'.format(self.metallicity),
+             'Revival time    : {}'.format(self.revival_time),
+             'Eq. of state    : {}'.format(self.EOS)
+             ]
+        return mod + '\n'.join(s)
+        
+    def _repr_markdown_(self):
+        """Markdown representation of the model, for Jupyter notebooks.
+        """
+        mod = '**Nakazato_2013 Model**: {}\n\n'.format(self.filename)
+        s = ['|Parameter|Value|',
+             '|:---------|:-----:|',
+             '|Progenitor mass | ${0.value:g}$ {0.unit:latex}|'.format(self.progenitor_mass),
+             '|Metallicity | ${:g}$|'.format(self.metallicity),
+             '|Revival time | ${0.value:g}$ {0.unit:latex}|'.format(self.revival_time),
+             '|EOS | {}|'.format(self.EOS)
+             ]
+        return mod + '\n'.join(s)
+
+
+class Sukhbold_2015(SupernovaModel):
+    """Set up a model based on simulations from Sukhbold et al., ApJ 821:38,2016. Models were shared privately by email.
+    """
+
+    def __init__(self, filename):
+        """Initialize model.
+
+        Parameters
+        ----------
+        filename : str
+            Absolute or relative path to FITS file with model data.
+        """
+        # Store model metadata.
+        self.progenitor_mass = float(filename.split('-')[-1].strip('z%.fits')) * u.Msun
+        self.EOS = filename.split('-')[-2]
+
+        # Read FITS table using the astropy unified Table reader.
+        simtab = Table.read(filename)
+        self.filename = os.path.basename(filename)
+
+        # Get grid of model times.
+        self.time = simtab['TIME'].to('s')
+
+        # Set up dictionary of luminosity, mean energy, and shape parameter,
+        # keyed by neutrino flavor (NU_E, NU_X, NU_E_BAR, NU_X_BAR).
+        self.luminosity = {}
+        self.meanE = {}
+        self.pinch = {}
+
+        for flavor in Flavor:
+            self.luminosity[flavor] = simtab['L_{}'.format(flavor.name)].to('erg/s')
+            self.meanE[flavor] = simtab['E_{}'.format(flavor.name)].to('MeV')
+            self.pinch[flavor] = simtab['ALPHA_{}'.format(flavor.name)]
+            
+    def get_time(self):
+        """Get grid of model times.
+
+        Returns
+        -------
+        time : ndarray
+            Grid of times used in the model.
+        """
+        return self.time
+    
+    def get_initialspectra(self, t, E, flavors=Flavor):
+        """Get neutrino spectra/luminosity curves after oscillation.
+
+        Parameters
+        ----------
+        t : astropy.Quantity
+            Time to evaluate initial spectra.
+        E : astropy.Quantity or ndarray of astropy.Quantity
+            Energies to evaluate the initial spectra.
+        flavors: iterable of snewpy.neutrino.Flavor
+            Return spectra for these flavors only (default: all)
+
+        Returns
+        -------
+        initialspectra : dict
+            Dictionary of model spectra, keyed by neutrino flavor.
+        """
+        initialspectra = {}
+
+        # Avoid division by zero in energy PDF below.
+        E[E==0] = np.finfo(float).eps * E.unit
+
+        # Estimate L(t), <E_nu(t)>, and alpha(t). Express all energies in erg.
+        E = E.to_value('erg')
+
+        # Make sure input time uses the same units as the global time grid or
+        # the interpolation will not work properly.
+        t = t.to(self.time.unit)
+
+        for flavor in flavors:
+            L  = get_value(np.interp(t, self.time, self.luminosity[flavor].to('erg/s')))
+            Ea = get_value(np.interp(t, self.time, self.meanE[flavor].to('erg')))
+            a  = np.interp(t, self.time, self.pinch[flavor])
+
+            # For numerical stability, evaluate log PDF then exponentiate.
+            initialspectra[flavor] = \
+                np.exp(np.log(L) - (2+a)*np.log(Ea) + (1+a)*np.log(1+a) 
+                       - loggamma(1+a) + a*np.log(E) - (1+a)*(E/Ea)) / (u.erg * u.s)
+
+        return initialspectra
+
+    def __repr__(self):
+        """Default representation of the model.
+        """
+        mod = 'Sukhbold_2015 Model: {}\n'.format(self.filename)
+        s = ['Progenitor mass : {}'.format(self.progenitor_mass),
+             'Eq. of state    : {}'.format(self.EOS)
+             ]
+        return mod + '\n'.join(s)
+
+    def _repr_markdown_(self):
+        """Markdown representation of the model, for Jupyter notebooks.
+        """
+        mod = '**Sukhbold_2015 Model**: {}\n\n'.format(self.filename)
+        s = ['|Parameter|Value|',
+             '|:---------|:-----:|',
+             '|Progenitor mass | ${0.value:g}$ {0.unit:latex}|'.format(self.progenitor_mass),
+             '|EOS | {}|'.format(self.EOS)
+             ]
+        return mod + '\n'.join(s)
+
+
+class Bollig_2016(SupernovaModel):
+    """Set up a model based on simulations from Bollig et al. (2016). Models were taken, with permission, from the Garching Supernova Archive.
+    """
+    def __init__(self, filename, eos='LS220'):
+        """Initialize model.
+
+        Parameters
+        ----------
+        filename : str
+            Absolute or relative path to file prefix, we add nue/nuebar/nux.
+        eos : string
+            Equation of state used in simulation.
+        """
+        self.time = {}
+        self.luminosity = {}
+        self.meanE = {}
+        self.pinch = {}
+
+        # Store model metadata.
+        self.filename = os.path.basename(filename)
+        self.EOS = eos
+        self.progenitor_mass = float( (self.filename.split('s'))[1].split('c')[0] )  * u.Msun
+
+        # Read through the several ASCII files for the chosen simulation and
+        # merge the data into one giant table.
+        mergtab = None
+        for flavor in Flavor:
+            _flav = Flavor.NU_X if flavor == Flavor.NU_X_BAR else flavor
+            _sfx = _flav.name.replace('_', '').lower()
+            _filename = '{}_{}_{}'.format(filename, eos, _sfx)
+            _lname  = 'L_{}'.format(flavor.name)
+            _ename  = 'E_{}'.format(flavor.name)
+            _e2name = 'E2_{}'.format(flavor.name)
+            _aname  = 'ALPHA_{}'.format(flavor.name)
+
+            simtab = Table.read(_filename,
+                                names=['TIME', _lname, _ename, _e2name],
+                                format='ascii')
+            simtab['TIME'].unit = 's'
+            simtab[_lname].unit = '1e51 erg/s'
+            simtab[_aname] = (2*simtab[_ename]**2 - simtab[_e2name]) / (simtab[_e2name] - simtab[_ename]**2)
+            simtab[_ename].unit = 'MeV'
+            del simtab[_e2name]
+
+            if mergtab is None:
+                mergtab = simtab
+            else:
+                mergtab = join(mergtab, simtab, keys='TIME', join_type='left')
+                mergtab[_lname].fill_value = 0.
+                mergtab[_ename].fill_value = 0.
+                mergtab[_aname].fill_value = 0.
+        simtab = mergtab.filled()
+
+        self.time = simtab['TIME'].to('s')
+
+        for flavor in Flavor:
+            # Set the dictionary of luminosity, mean energy, and shape
+            # parameter keyed by NU_E, NU_X, NU_E_BAR, NU_X_BAR.
+            _lname  = 'L_{}'.format(flavor.name)
+            self.luminosity[flavor] = simtab[_lname].to('erg/s')
+
+            _ename  = 'E_{}'.format(flavor.name)
+            self.meanE[flavor] = simtab[_ename].to('MeV')
+
+            _aname  = 'ALPHA_{}'.format(flavor.name)
+            self.pinch[flavor] = simtab[_aname]
+
+    def get_time(self):
+        """Get grid of model times.
+
+        Returns
+        -------
+        time : ndarray
+            Grid of times used in the model.
+        """
+        return self.time
+
+    def get_initialspectra(self, t, E, flavors=Flavor):
+        """Get neutrino spectra/luminosity curves before oscillation.
+
+        Parameters
+        ----------
+        t : astropy.Quantity
+            Time to evaluate initial spectra.
+        E : astropy.Quantity or ndarray of astropy.Quantity
+            Energies to evaluate the initial spectra.
+        flavors: iterable of snewpy.neutrino.Flavor
+            Return spectra for these flavors only (default: all)
+
+        Returns
+        -------
+        initialspectra : dict
+            Dictionary of model spectra, keyed by neutrino flavor.
+        """
+        initialspectra = {}
+
+        # Avoid division by zero in energy PDF below.
+        E[E==0] = np.finfo(float).eps * E.unit
+
+        # Estimate L(t), <E_nu(t)> and alpha(t). Express all energies in erg.
+        E = E.to_value('erg')
+
+        # Make sure input time uses the same units as the model time grid, or
+        # the interpolation will not work correctly.
+        t = t.to(self.time.unit)
+
+        for flavor in flavors:
+            # Use np.interp rather than scipy.interpolate.interp1d because it
+            # can handle dimensional units (astropy.Quantity).
+            L  = get_value(np.interp(t, self.time, self.luminosity[flavor].to('erg/s')))
+            Ea = get_value(np.interp(t, self.time, self.meanE[flavor].to('erg')))
+            a  = np.interp(t, self.time, self.pinch[flavor])
+
+            if L==0:
+                initialspectra[flavor] = 0.0*E/(u.erg*u.s)
+            else:
+                # For numerical stability, evaluate log PDF and then exponentiate.
+                initialspectra[flavor] = \
+                  np.exp(np.log(L) - (2+a)*np.log(Ea) + (1+a)*np.log(1+a)
+                        - loggamma(1+a) + a*np.log(E) - (1+a)*(E/Ea)) / (u.erg * u.s)
+
+        return initialspectra
+
+    def __repr__(self):
+        """Default representation of the model.
+        """
+        mod = 'Bollig_2016 Model: {}\n'.format(self.filename)
+        s = ['Progenitor mass : {}'.format(self.progenitor_mass),
+             'Eq. of state    : {}'.format(self.EOS)
+             ]
+        return mod + '\n'.join(s)
+
+    def _repr_markdown_(self):
+        """Markdown representation of the model, for Jupyter notebooks.
+        """
+        mod = '**Bollig_2016 Model**: {}\n\n'.format(self.filename)
+        s = ['|Parameter|Value|',
+             '|:---------|:-----:|',
+             '|Progenitor mass | ${0.value:g}$ {0.unit:latex}|'.format(self.progenitor_mass),
+             '|EOS | {}|'.format(self.EOS)
+             ]
+        return mod + '\n'.join(s)
+
+class Tamborra_2014(Bollig_2016):
+    pass
+
+class Walk_2018(Bollig_2016):
+    pass
+
+class Walk_2019(Bollig_2016):
+    pass
+
+class OConnor_2015(SupernovaModel):
+    """Set up a model based on the black hole formation simulation in O'Connor (2015). 
+    """
+    def __init__(self, filename, eos='LS220'):
+        """Initialize model.
+
+        Parameters
+        ----------
+        filename : str
+            Absolute or relative path to file prefix, we add nue/nuebar/nux
+        eos : string
+            Equation of state used in simulation
+        """
+        simtab = Table.read(filename, 
+                     names= ['TIME','L_NU_E','L_NU_E_BAR','L_NU_X',
+                                    'E_NU_E','E_NU_E_BAR','E_NU_X',
+                                    'RMS_NU_E','RMS_NU_E_BAR','RMS_NU_X'],
+                     format='ascii')
+
+        header = ascii.read(simtab.meta['comments'], delimiter='=',format='no_header', names=['key', 'val'])
+        tbounce = float(header['val'][0])
+        simtab['TIME'] -= tbounce
+        
+        simtab['ALPHA_NU_E'] = (2.0*simtab['E_NU_E']**2 - simtab['RMS_NU_E']**2)/(simtab['RMS_NU_E']**2 - simtab['E_NU_E']**2)
+        simtab['ALPHA_NU_E_BAR'] = (2.0*simtab['E_NU_E_BAR']**2 - simtab['RMS_NU_E_BAR']**2)/(simtab['RMS_NU_E_BAR']**2 - simtab['E_NU_E_BAR']**2)
+        simtab['ALPHA_NU_X'] = (2.0*simtab['E_NU_X']**2 - simtab['RMS_NU_X']**2)/(simtab['RMS_NU_X']**2 - simtab['E_NU_X']**2)
+
+        # SYB: double-check on this factor of 4. Should be factor of 2?
+        simtab['L_NU_X'] /= 4.0
+
+        self.filename = 'OConnor2015_s40WH07_LS220'
+        self.EOS = eos
+        self.progenitor_mass = 40 * u.Msun
+
+        # Get grid of model times.
+        self.time = simtab['TIME'] * u.s
+
+        # Set up dictionary of luminosity, mean energy and shape parameter
+        # alpha, keyed by neutrino flavor (NU_E, NU_X, NU_E_BAR, NU_X_BAR).
+        self.luminosity = {}
+        self.meanE = {}
+        self.pinch = {}
+
+        for flavor in Flavor:
+            # Note: file only contains NU_E, NU_E_BAR, and NU_X, so double up
+            # the use of NU_X for NU_X_BAR.
+            _flav = Flavor.NU_X if flavor == Flavor.NU_X_BAR else flavor
+
+            self.luminosity[flavor] = simtab['L_{}'.format(_flav.name)] * u.erg/u.s
+            self.meanE[flavor] = simtab['E_{}'.format(_flav.name)] * u.MeV
+            self.pinch[flavor] = simtab['ALPHA_{}'.format(_flav.name)]
+
+    def get_time(self):
+        """Get grid of model times.
+
+        Returns
+        -------
+        time : ndarray
+            Grid of times used in the model.
+        """
+        return self.time
+
+    def get_initialspectra(self, t, E, flavors=Flavor):
+        """Get neutrino spectra/luminosity curves before oscillation.
+
+        Parameters
+        ----------
+        t : astropy.Quantity
+            Time to evaluate initial spectra.
+        E : astropy.Quantity or ndarray of astropy.Quantity
+            Energies to evaluate the initial spectra.
+        flavors: iterable of snewpy.neutrino.Flavor
+            Return spectra for these flavors only (default: all)
+
+        Returns
+        -------
+        initialspectra : dict
+            Dictionary of model spectra, keyed by neutrino flavor.
+        """
+        initialspectra = {}
+
+        # Avoid division by zero in energy PDF below.
+        E[E==0] = np.finfo(float).eps * E.unit
+
+        # Estimate L(t), <E_nu(t)> and alpha(t). Express all energies in erg.
+        E = E.to_value('erg')
+
+        # Make sure input time uses the same units as the model time grid, or
+        # the interpolation will not work correctly.
+        t = t.to(self.time.unit)
+
+        for flavor in flavors:
+            # Use np.interp rather than scipy.interpolate.interp1d because it
+            # can handle dimensional units (astropy.Quantity).
+            L  = get_value(np.interp(t, self.time, self.luminosity[flavor].to('erg/s')))
+            Ea = get_value(np.interp(t, self.time, self.meanE[flavor].to('erg')))
+            a  = np.interp(t, self.time, self.pinch[flavor])
+
+            # For numerical stability, evaluate log PDF and then exponentiate.
+            initialspectra[flavor] = \
+                np.exp(np.log(L) - (2+a)*np.log(Ea) + (1+a)*np.log(1+a)
+                       - loggamma(1+a) + a*np.log(E) - (1+a)*(E/Ea)) / (u.erg * u.s)
+
+        return initialspectra
+
+    def __repr__(self):
+        """Default representation of the model.
+        """
+        mod = 'OConnor_2015 Model: {}\n'.format(self.filename)
+        s = ['Progenitor mass : {}'.format(self.progenitor_mass),
+             'Eq. of state    : {}'.format(self.EOS)
+             ]
+        return mod + '\n'.join(s)
+
+    def _repr_markdown_(self):
+        """Markdown representation of the model, for Jupyter notebooks.
+        """
+        mod = '**OConnor_2015 Model**: {}\n\n'.format(self.filename)
+        s = ['|Parameter|Value|',
+             '|:---------|:-----:|',
+             '|Progenitor mass | ${0.value:g}$ {0.unit:latex}|'.format(self.progenitor_mass),
+             '|EOS | {}|'.format(self.EOS)
+             ]
+        return mod + '\n'.join(s)
+
+class Zha_2021(SupernovaModel):
+    """Set up a model based on the hadron-quark phse transition models from Zha et al. 2021. 
+    """
+    def __init__(self, filename, eos='STOS_B145'):
+        """Initialize model.
+
+        Parameters
+        ----------
+        filename : str
+            Absolute or relative path to file prefix, we add nue/nuebar/nux
+        eos : string
+            Equation of state used in simulation
+        """
+        simtab = Table.read(filename, 
+                     names= ['TIME','L_NU_E','L_NU_E_BAR','L_NU_X',
+                                    'E_NU_E','E_NU_E_BAR','E_NU_X',
+                                    'RMS_NU_E','RMS_NU_E_BAR','RMS_NU_X'],
+                     format='ascii')
+
+        header = ascii.read(simtab.meta['comments'], delimiter='=',format='no_header', names=['key', 'val'])
+        tbounce = float(header['val'][0])
+        simtab['TIME'] -= tbounce
+        
+        simtab['ALPHA_NU_E'] = (2.0*simtab['E_NU_E']**2 - simtab['RMS_NU_E']**2)/(simtab['RMS_NU_E']**2 - simtab['E_NU_E']**2)
+        simtab['ALPHA_NU_E_BAR'] = (2.0*simtab['E_NU_E_BAR']**2 - simtab['RMS_NU_E_BAR']**2)/(simtab['RMS_NU_E_BAR']**2 - simtab['E_NU_E_BAR']**2)
+        simtab['ALPHA_NU_X'] = (2.0*simtab['E_NU_X']**2 - simtab['RMS_NU_X']**2)/(simtab['RMS_NU_X']**2 - simtab['E_NU_X']**2)
+
+        # SYB: double-check on this factor of 4. Should be factor of 2?
+        simtab['L_NU_X'] /= 4.0
+
+        #prevent neagative lums
+        simtab['L_NU_E'][simtab['L_NU_E'] < 0] = 1
+        simtab['L_NU_E_BAR'][simtab['L_NU_E_BAR'] < 0] = 1
+        simtab['L_NU_X'][simtab['L_NU_X'] < 0] = 1
+
+        
+        basename =os.path.basename(filename)[:-4]
+        
+        self.filename = 'Zha2021_'+basename
+        self.EOS = eos
+        self.progenitor_mass =  float(basename[1:])* u.Msun
+
+        # Get grid of model times.
+        self.time = simtab['TIME'] * u.s
+
+        # Set up dictionary of luminosity, mean energy and shape parameter
+        # alpha, keyed by neutrino flavor (NU_E, NU_X, NU_E_BAR, NU_X_BAR).
+        self.luminosity = {}
+        self.meanE = {}
+        self.pinch = {}
+
+        for flavor in Flavor:
+            # Note: file only contains NU_E, NU_E_BAR, and NU_X, so double up
+            # the use of NU_X for NU_X_BAR.
+            _flav = Flavor.NU_X if flavor == Flavor.NU_X_BAR else flavor
+
+            self.luminosity[flavor] = simtab['L_{}'.format(_flav.name)] * u.erg/u.s
+            self.meanE[flavor] = simtab['E_{}'.format(_flav.name)] * u.MeV
+            self.pinch[flavor] = simtab['ALPHA_{}'.format(_flav.name)]
+
+    def get_time(self):
+        """Get grid of model times.
+
+        Returns
+        -------
+        time : ndarray
+            Grid of times used in the model.
+        """
+        return self.time
+
+    def get_initialspectra(self, t, E, flavors=Flavor):
+        """Get neutrino spectra/luminosity curves before oscillation.
+
+        Parameters
+        ----------
+        t : astropy.Quantity
+            Time to evaluate initial spectra.
+        E : astropy.Quantity or ndarray of astropy.Quantity
+            Energies to evaluate the initial spectra.
+        flavors: iterable of snewpy.neutrino.Flavor
+            Return spectra for these flavors only (default: all)
+
+        Returns
+        -------
+        initialspectra : dict
+            Dictionary of model spectra, keyed by neutrino flavor.
+        """
+        initialspectra = {}
+
+        # Avoid division by zero in energy PDF below.
+        E[E==0] = np.finfo(float).eps * E.unit
+
+        # Estimate L(t), <E_nu(t)> and alpha(t). Express all energies in erg.
+        E = E.to_value('erg')
+
+        # Make sure input time uses the same units as the model time grid, or
+        # the interpolation will not work correctly.
+        t = t.to(self.time.unit)
+
+        for flavor in flavors:
+            # Use np.interp rather than scipy.interpolate.interp1d because it
+            # can handle dimensional units (astropy.Quantity).
+            L  = get_value(np.interp(t, self.time, self.luminosity[flavor].to('erg/s')))
+            Ea = get_value(np.interp(t, self.time, self.meanE[flavor].to('erg')))
+            a  = np.interp(t, self.time, self.pinch[flavor])
+
+            # For numerical stability, evaluate log PDF and then exponentiate.
+            initialspectra[flavor] = \
+                np.exp(np.log(L) - (2+a)*np.log(Ea) + (1+a)*np.log(1+a)
+                       - loggamma(1+a) + a*np.log(E) - (1+a)*(E/Ea)) / (u.erg * u.s)
+
+        return initialspectra
+
+    def __repr__(self):
+        """Default representation of the model.
+        """
+        mod = 'Zha_2021 Model: {}\n'.format(self.filename)
+        s = ['Progenitor mass : {}'.format(self.progenitor_mass),
+             'Eq. of state    : {}'.format(self.EOS)
+             ]
+        return mod + '\n'.join(s)
+
+    def _repr_markdown_(self):
+        """Markdown representation of the model, for Jupyter notebooks.
+        """
+        mod = '**Zha_2021 Model**: {}\n\n'.format(self.filename)
+        s = ['|Parameter|Value|',
+             '|:---------|:-----:|',
+             '|Progenitor mass | ${0.value:g}$ {0.unit:latex}|'.format(self.progenitor_mass),
+             '|EOS | {}|'.format(self.EOS)
+             ]
+        return mod + '\n'.join(s)    
+
+
+class Warren_2020(SupernovaModel):
+    """Set up a model based on simulations from Warren et al. (2020)."""
+
+    def __init__(self, filename, eos='LS220'):
+        """Initialize model.
+
+        Parameters
+        ----------
+        filename : str
+            Absolute or relative path to file prefix, we add nue/nuebar/nux
+        eos : string
+            Equation of state used in simulation
+        """
+        # Read data from HDF5 files, then store.
+        f = h5py.File(filename, 'r')
+        simtab = Table()
+
+        for i in range(len(f['nue_data']['lum'])):
+            if f['sim_data']['shock_radius'][i][1] > 0.00001:
+                bounce = f['sim_data']['shock_radius'][i][0]
+                break
+
+        simtab['TIME'] = f['nue_data']['lum'][:, 0] - bounce
+        simtab['L_NU_E'] = f['nue_data']['lum'][:, 1] * 1e51
+        simtab['L_NU_E_BAR'] = f['nuae_data']['lum'][:, 1] * 1e51
+        simtab['L_NU_X'] = f['nux_data']['lum'][:, 1] * 1e51 / 4.0
+        simtab['E_NU_E'] = f['nue_data']['avg_energy'][:, 1]
+        simtab['E_NU_E_BAR'] = f['nuae_data']['avg_energy'][:, 1]
+        simtab['E_NU_X'] = f['nux_data']['avg_energy'][:, 1]
+        simtab['RMS_NU_E'] = f['nue_data']['rms_energy'][:, 1]
+        simtab['RMS_NU_E_BAR'] = f['nuae_data']['rms_energy'][:, 1]
+        simtab['RMS_NU_X'] = f['nux_data']['rms_energy'][:, 1]
+
+        simtab['ALPHA_NU_E'] = (2.0 * simtab['E_NU_E'] ** 2 - simtab['RMS_NU_E'] ** 2) / (simtab['RMS_NU_E'] ** 2 - simtab['E_NU_E'] ** 2)
+        simtab['ALPHA_NU_E_BAR'] = (2.0 * simtab['E_NU_E_BAR'] ** 2 - simtab['RMS_NU_E_BAR'] ** 2) / (simtab['RMS_NU_E_BAR'] ** 2 - simtab['E_NU_E_BAR'] ** 2)
+        simtab['ALPHA_NU_X'] = (2.0 * simtab['E_NU_X'] ** 2 - simtab['RMS_NU_X'] ** 2) / (simtab['RMS_NU_X'] ** 2 - simtab['E_NU_X'] ** 2)
+
+        # Set model metadata.
+        self.filename = os.path.basename(filename)
+        self.EOS = eos
+        self.progenitor_mass = float(filename.split('_')[-1].strip('m%.h5')) * u.Msun
+        self.turbmixing_param = float(filename.split('_')[-2].strip('a%'))
+
+        # Get grid of model times.
+        self.time = simtab['TIME'] * u.s
+
+        # Set up dictionary of luminosity, mean energy and shape parameter
+        # alpha, keyed by neutrino flavor (NU_E, NU_X, NU_E_BAR, NU_X_BAR).
+        self.luminosity = {}
+        self.meanE = {}
+        self.pinch = {}
+
+        for flavor in Flavor:
+            # Note: file only contains NU_E, NU_E_BAR, and NU_X, so double up
+            # the use of NU_X for NU_X_BAR.
+            _flav = Flavor.NU_X if flavor == Flavor.NU_X_BAR else flavor
+
+            self.luminosity[flavor] = simtab['L_{}'.format(_flav.name)] * u.erg/u.s
+            self.meanE[flavor] = simtab['E_{}'.format(_flav.name)] * u.MeV
+            self.pinch[flavor] = simtab['ALPHA_{}'.format(_flav.name)]
+
+    def get_time(self):
+        """Get grid of model times.
+
+        Returns
+        -------
+        time : ndarray
+            Grid of times used in the model.
+        """
+        return self.time
+
+    def get_initialspectra(self, t, E, flavors=Flavor):
+        """Get neutrino spectra/luminosity curves before oscillation.
+
+        Parameters
+        ----------
+        t : astropy.Quantity
+            Time to evaluate initial spectra.
+        E : astropy.Quantity or ndarray of astropy.Quantity
+            Energies to evaluate the initial spectra.
+        flavors: iterable of snewpy.neutrino.Flavor
+            Return spectra for these flavors only (default: all)
+
+        Returns
+        -------
+        initialspectra : dict
+            Dictionary of model spectra, keyed by neutrino flavor.
+        """
+        initialspectra = {}
+
+        # Avoid division by zero in energy PDF below.
+        E[E==0] = np.finfo(float).eps * E.unit
+
+        # Estimate L(t), <E_nu(t)> and alpha(t). Express all energies in erg.
+        E = E.to_value('erg')
+
+        # Make sure input time uses the same units as the model time grid, or
+        # the interpolation will not work correctly.
+        t = t.to(self.time.unit)
+
+        for flavor in flavors:
+            # Use np.interp rather than scipy.interpolate.interp1d because it
+            # can handle dimensional units (astropy.Quantity).
+            L  = get_value(np.interp(t, self.time, self.luminosity[flavor].to('erg/s')))
+            Ea = get_value(np.interp(t, self.time, self.meanE[flavor].to('erg')))
+            a  = np.interp(t, self.time, self.pinch[flavor])
+
+            # For numerical stability, evaluate log PDF and then exponentiate.
+            initialspectra[flavor] = \
+                np.exp(np.log(L) - (2+a)*np.log(Ea) + (1+a)*np.log(1+a)
+                       - loggamma(1+a) + a*np.log(E) - (1+a)*(E/Ea)) / (u.erg * u.s)
+
+        return initialspectra
+
+    def __repr__(self):
+        """Default representation of the model.
+        """
+        mod = 'Warren_2020 Model: {}\n'.format(self.filename)
+        s = ['Progenitor mass : {}'.format(self.progenitor_mass),
+             'Turb. mix param : {}'.format(self.turbmixing_param),
+             'Eq. of state    : {}'.format(self.EOS)
+             ]
+        return mod + '\n'.join(s)
+
+    def _repr_markdown_(self):
+        """Markdown representation of the model, for Jupyter notebooks.
+        """
+        mod = '**Warren_2020 Model**: {}\n\n'.format(self.filename)
+        s = ['|Parameter|Value|',
+             '|:---------|:-----:|',
+             '|Progenitor mass | ${0.value:g}$ {0.unit:latex}|'.format(self.progenitor_mass),
+             '|Turb. mixing param. | {}|'.format(self.turbmixing_param),
+             '|EOS | {}|'.format(self.EOS)
+             ]
+        return mod + '\n'.join(s)
+
+
+class Kuroda_2020(SupernovaModel):
+    """Set up a model based on simulations from Kuroda et al. (2020)."""
+
+    def __init__(self, filename, eos='LS220'):
+        """Initialize model.
+
+        Parameters
+        ----------
+        filename : str
+            Absolute or relative path to file prefix, we add nue/nuebar/nux
+        eos : string
+            Equation of state used in simulation
+        """
+        # Load up model metadata.
+        self.filename = filename
+        self.EOS = eos
+
+        # Read ASCII data.
+        simtab = Table.read(filename, format='ascii')
+
+        # Get grid of model times.
+        self.time = (simtab['Tpb[ms]'] * u.ms).to('s')
+
+        # Set up dictionary of luminosity, mean energy and shape parameter
+        # alpha, keyed by neutrino flavor (NU_E, NU_X, NU_E_BAR, NU_X_BAR).
+        self.luminosity = {}
+        self.meanE = {}
+        self.pinch = {}
+
+        for flavor in Flavor:
+            # Note: file only contains NU_E, NU_E_BAR, and NU_X, so double up
+            # the use of NU_X for NU_X_BAR.
+            _flav = Flavor.NU_X if flavor == Flavor.NU_X_BAR else flavor
+            if _flav.is_neutrino:
+                _fkey = _flav.name.lower()
+            else:
+                _fkey = _flav.name.strip('%_BAR').lower().replace('_', '_a')
+
+            self.luminosity[flavor] = simtab['<L{}>'.format(_fkey)] * 1e51 * u.erg/u.s
+            self.meanE[flavor] = simtab['<E{}>'.format(_fkey)] * u.MeV
+
+            # There is no pinch parameter so use alpha=2.0.
+            self.pinch[flavor] = np.full_like(self.meanE[flavor].value, 2.)
+
+    def get_time(self):
+        """Get grid of model times.
+
+        Returns
+        -------
+        time : ndarray
+            Grid of times used in the model.
+        """
+        return self.time
+
+    def get_initialspectra(self, t, E, flavors=Flavor):
+        """Get neutrino spectra/luminosity curves before oscillation.
+
+        Parameters
+        ----------
+        t : astropy.Quantity
+            Time to evaluate initial spectra.
+        E : astropy.Quantity or ndarray of astropy.Quantity
+            Energies to evaluate the initial spectra.
+        flavors: iterable of snewpy.neutrino.Flavor
+            Return spectra for these flavors only (default: all)
+
+        Returns
+        -------
+        initialspectra : dict
+            Dictionary of model spectra, keyed by neutrino flavor.
+        """
+        initialspectra = {}
+
+        # Avoid division by zero in energy PDF below.
+        E[E==0] = np.finfo(float).eps * E.unit
+
+        # Estimate L(t), <E_nu(t)> and alpha(t). Express all energies in erg.
+        E = E.to_value('erg')
+
+        # Make sure input time uses the same units as the model time grid, or
+        # the interpolation will not work correctly.
+        t = t.to(self.time.unit)
+
+        for flavor in flavors:
+            # Use np.interp rather than scipy.interpolate.interp1d because it
+            # can handle dimensional units (astropy.Quantity).
+            L  = get_value(np.interp(t, self.time, self.luminosity[flavor].to('erg/s')))
+            Ea = get_value(np.interp(t, self.time, self.meanE[flavor].to('erg')))
+            a  = np.interp(t, self.time, self.pinch[flavor])
+
+            # For numerical stability, evaluate log PDF and then exponentiate.
+            initialspectra[flavor] = \
+                np.exp(np.log(L) - (2+a)*np.log(Ea) + (1+a)*np.log(1+a)
+                       - loggamma(1+a) + a*np.log(E) - (1+a)*(E/Ea)) / (u.erg * u.s)
+
+        return initialspectra
+
+    def __repr__(self):
+        """Default representation of the model.
+        """
+        mod = 'Kuroda_2020 Model: {}\n'.format(self.filename)
+        s = ['Eq. of state    : {}'.format(self.EOS)
+             ]
+        return mod + '\n'.join(s)
+
+    def _repr_markdown_(self):
+        """Markdown representation of the model, for Jupyter notebooks.
+        """
+        mod = '**Kuroda_2020 Model**: {}\n\n'.format(self.filename)
+        s = ['|Parameter|Value|',
+             '|:---------|:-----:|',
+             '|EOS | {}|'.format(self.EOS)
+             ]
+        return mod + '\n'.join(s)
+
+
+class Fornax_2019_3D(SupernovaModel):
+    """Model based 3D simulations from D. Vartanyan, A. Burrows, D. Radice, M.  A. Skinner and J. Dolence, MNRAS 482(1):351, 2019. Data available at https://www.astro.princeton.edu/~burrows/nu-emissions.3d/.
+    """
+
+    def __init__(self, filename, cache_flux=False):
+        """Initialize model.
+
+        Parameters
+        ----------
+        filename : str
+            Absolute or relative path to FITS file with model data.
+        cache_flux : bool
+            If true, pre-compute the flux on a fixed angular grid and store the values in a FITS file.
+        """
+        # Set up model metadata.
+        self.filename = filename
+
+        self.progenitor_mass = float(filename.split('_')[-1][:-4]) * u.Msun
+
+        self.fluxunit = 1e50 * u.erg/(u.s*u.MeV)
+        self.time = None
+
+        # Read a cached flux file in FITS format or generate one.
+        self.is_cached = cache_flux and 'healpy' in sys.modules
+
+        if self.is_cached:
+
+            self.E = {}
+            self.dE = {}
+            self.dLdE = {}
+            self.luminosity = {}
+
+            # Check if we're initializing on a FITS file or not.
+            if filename.endswith('.fits'):
+                fitsfile = filename
+            else:
+                fitsfile = filename.replace('h5', 'fits')
+
+            if os.path.exists(fitsfile):
+                self.read_fits(fitsfile)
+                ntim, nene, npix = self.dLdE[Flavor.NU_E].shape
+                self.npix = npix
+                self.nside = hp.npix2nside(npix)
+            else:
+                with h5py.File(filename, 'r') as _h5file:
+                    # Conversion of flavor to key name in the model HDF5 file.
+                    self._flavorkeys = { Flavor.NU_E : 'nu0',
+                                         Flavor.NU_E_BAR : 'nu1',
+                                         Flavor.NU_X : 'nu2',
+                                         Flavor.NU_X_BAR : 'nu2' }
+
+                    if self.time is None:
+                        self.time = _h5file['nu0']['g0'].attrs['time'] * u.s
+
+                    # Use a HEALPix grid with nside=4 (192 pixels) to cache the
+                    # values of Y_lm(theta, phi).
+                    self.nside = 4
+                    self.npix = hp.nside2npix(self.nside)
+                    thetac, phic = hp.pix2ang(self.nside, np.arange(self.npix))
+
+                    Ylm = {}
+                    for l in range(3):
+                        Ylm[l] = {}
+                        for m in range(-l, l+1):
+                            Ylm[l][m] = self.real_sph_harm(l, m, thetac, phic)
+
+                    # Store 3D tables of dL/dE for each flavor.
+                    logger = logging.getLogger()
+                    for flavor in Flavor:
+
+                        key = self._flavorkeys[flavor]
+                        logger.info('Caching {} for {} ({})'.format(filename, str(flavor), key))
+
+                        # HDF5 file only contains NU_E, NU_E_BAR, and NU_X.
+                        if flavor == Flavor.NU_X_BAR:
+                            self.E[flavor] = self.E[Flavor.NU_X]
+                            self.dE[flavor] = self.dE[Flavor.NU_X]
+                            self.dLdE[flavor] = self.dLdE[Flavor.NU_X]
+                            self.luminosity[flavor] = self.luminosity[Flavor.NU_X]
+                            continue
+
+                        self.E[flavor]  = _h5file[key]['egroup'][()] * u.MeV
+                        self.dE[flavor] = _h5file[key]['degroup'][()] * u.MeV
+
+                        ntim, nene = self.E[flavor].shape
+                        self.dLdE[flavor] = np.zeros((ntim, nene, self.npix), dtype=float)
+                        # Loop over time bins.
+                        for i in range(ntim):
+                            # Loop over energy bins.
+                            for j in range(nene):
+                                dLdE_ij = 0.
+                                # Sum over multipole moments.
+                                for l in range(3):
+                                    for m in range(-l, l+1):
+                                        dLdE_ij += _h5file[key]['g{}'.format(j)]['l={} m={}'.format(l,m)][i] * Ylm[l][m]
+                                self.dLdE[flavor][i][j] = dLdE_ij
+
+                        # Integrate over energy to get L(t).
+                        factor = 1. if flavor.is_electron else 0.25
+                        self.dLdE[flavor] = self.dLdE[flavor] * factor * self.fluxunit
+                        self.dLdE[flavor] = self.dLdE[flavor].to('erg/(s*MeV)')
+
+                        self.luminosity[flavor] = np.sum(self.dLdE[flavor] * self.dE[flavor][:,:,np.newaxis], axis=1)
+
+                    # Write output to FITS.
+                    self.write_fits(fitsfile, overwrite=True)
+        else:
+            # Conversion of flavor to key name in the model HDF5 file.
+            self._flavorkeys = { Flavor.NU_E : 'nu0',
+                                 Flavor.NU_E_BAR : 'nu1',
+                                 Flavor.NU_X : 'nu2',
+                                 Flavor.NU_X_BAR : 'nu2' }
+
+            # Open HDF5 data file.
+            self._h5file = h5py.File(filename, 'r')
+
+            # Get grid of model times in seconds.
+            self.time = self._h5file['nu0']['g0'].attrs['time'] * u.s
+
+    def read_fits(self, filename):
+        """Read cached angular data from FITS.
+
+        Parameters
+        ----------
+        filename : str
+            Input filename.
+        """
+        hdus = fits.open(filename)
+
+        self.time = hdus['TIME'].data * u.Unit(hdus['TIME'].header['BUNIT'])
+
+        for flavor in Flavor:
+            name = str(flavor).split('.')[-1]
+
+            ext = '{}_ENERGY'.format(name)
+            self.E[flavor] = hdus[ext].data * u.Unit(hdus[ext].header['BUNIT'])
+
+            ext = '{}_DE'.format(name)
+            self.dE[flavor] = hdus[ext].data * u.Unit(hdus[ext].header['BUNIT'])
+
+            ext = '{}_FLUX'.format(name)
+            self.dLdE[flavor] = hdus[ext].data * u.Unit(hdus[ext].header['BUNIT'])
+            self.dLdE[flavor] = self.dLdE[flavor].to('erg/(s*MeV)')
+
+            self.luminosity[flavor] = np.sum(self.dLdE[flavor] * self.dE[flavor][:,:,np.newaxis], axis=1)
+
+    def write_fits(self, filename, overwrite=False):
+        """Write angular-dependent calculated flux in FITS format.
+
+        Parameters
+        ----------
+        filename : str
+            Output filename.
+        """
+        hx = fits.HDUList()
+
+        hdu_time = fits.PrimaryHDU(self.time.to_value('s'))
+        hdu_time.header['EXTNAME'] = 'TIME'
+        hdu_time.header['BUNIT'] = 'second'
+        hx.append(hdu_time)
+
+        for flavor in Flavor:
+            name = str(flavor).split('.')[-1]
+
+            hdu_E = fits.ImageHDU(self.E[flavor].to_value('MeV'))
+            hdu_E.header['EXTNAME'] = '{}_ENERGY'.format(name)
+            hdu_E.header['BUNIT'] = 'MeV'
+            hx.append(hdu_E)
+
+            hdu_dE = fits.ImageHDU(self.dE[flavor].to_value('MeV'))
+            hdu_dE.header['EXTNAME'] = '{}_DE'.format(name)
+            hdu_dE.header['BUNIT'] = 'MeV'
+            hx.append(hdu_dE)
+
+            hdu_flux = fits.ImageHDU(self.dLdE[flavor].to_value(str(self.fluxunit)))
+            hdu_flux.header['EXTNAME'] = '{}_FLUX'.format(name)
+            hdu_flux.header['BUNIT'] = str(self.fluxunit)
+            hx.append(hdu_flux)
+        
+        hx.writeto(filename, overwrite=overwrite)
+
+    def get_time(self):
+        return self.time
+
+    def fact(self, n):
+        """Calculate n!.
+
+        Parameters
+        ----------
+        n : int or float
+            Input for computing n factorial.
+
+        Returns
+        -------
+        factorial : float
+            Factorial n!, computed as Gamma(n+1).
+        """
+        return gamma(n + 1.)
+
+    def real_sph_harm(self, l, m, theta, phi):
+        """Compute orthonormalized real (tesseral) spherical harmonics Y_lm.
+
+        Parameters
+        ----------
+        l : int
+            Degree of the spherical harmonics.
+        m : int
+            Order of the spherical harmonics.
+        theta : float or ndarray
+            Input zenith angles.
+        phi : float or ndarray
+            Input azimuth angles.
+
+        Returns
+        -------
+        Y_lm : float or ndarray
+            Real-valued spherical harmonic function at theta, phi.
+        """
+        if m < 0:
+            norm = np.sqrt((2*l + 1.)/(2*np.pi)*self.fact(l + m)/self.fact(l - m))
+            return norm * lpmv(-m, l, np.cos(theta)) * np.sin(-m*phi)
+        elif m == 0:
+            norm = np.sqrt((2*l + 1.)/(4*np.pi))
+            return norm * lpmv(0, l, np.cos(theta)) * np.ones_like(phi)
+        else:
+            norm = np.sqrt((2*l + 1.)/(2*np.pi)*self.fact(l - m)/self.fact(l + m))
+            return norm * lpmv(m, l, np.cos(theta)) * np.cos(m*phi)
+
+    def _get_binnedspectra(self, t, theta, phi):
+        """Get binned neutrino spectrum at a particular time.
+
+        Parameters
+        ----------
+        t : float or astropy.Quantity
+            Time to evaluate initial and oscillated spectra.
+        theta : astropy.Quantity
+            Zenith angle of the spectral emission.
+        phi : astropy.Quantity
+            Azimuth angle of the spectral emission.
+
+        Returns
+        -------
+        E : dict
+            Dictionary of energy bin central values, keyed by neutrino flavor.
+        dE : dict
+            Dictionary of energy bin widths, keyed by neutrino flavor.
+        binspec : dict
+            Dictionary of binned model spectra, keyed by neutrino flavor.
+        """
+        E = {}
+        dE = {}
+        binspec = {}
+
+        # Convert input time to a time index.
+        t = t.to(self.time.unit)
+        j = (np.abs(t - self.time)).argmin()
+        
+        for flavor in Flavor:
+            # Cached data: read out the relevant time and angular rows.
+            if self.is_cached:
+                # Convert input angles to a HEALPix index.
+                k = hp.ang2pix(self.nside, theta.to_value('radian'), phi.to_value('radian'))
+                E[flavor] = self.E[flavor][j]
+                dE[flavor] = self.dE[flavor][j]
+                binspec[flavor] = self.dLdE[flavor][j,:,k]
+
+            # Read the HDF5 input file directly and extract the spectra.
+            else:
+                # File only contains NU_E, NU_E_BAR, and NU_X.
+                if flavor == Flavor.NU_X_BAR:
+                    E[flavor] = E[Flavor.NU_X]
+                    dE[flavor] = dE[Flavor.NU_X]
+                    binspec[flavor] = binspec[Flavor.NU_X]
+                    continue
+
+                key = self._flavorkeys[flavor]
+
+                # Energy binning of the model for this flavor, in units of MeV.
+                E[flavor]  = self._h5file[key]['egroup'][j] * u.MeV
+                dE[flavor] = self._h5file[key]['degroup'][j] * u.MeV
+                
+                # Storage of differential flux per energy, angle, and time.
+                dLdE = np.zeros(len(E[flavor]), dtype=float)
+
+                # Loop over energy bins.
+                for ebin in range(len(E[flavor])):
+                    dLdE_j = 0
+                    # Sum over multipole moments.
+                    for l in range(3):
+                        for m in range(-l, l + 1):
+                            Ylm = self.real_sph_harm(l, m, theta.to_value('radian'), phi.to_value('radian'))
+                            dLdE_j += self._h5file[key]['g{}'.format(ebin)]['l={} m={}'.format(l,m)][j] * Ylm
+                    dLdE[ebin] = dLdE_j
+
+                factor = 1. if flavor.is_electron else 0.25
+                binspec[flavor] = dLdE * factor * self.fluxunit
+                binspec[flavor] = binspec[flavor].to('erg/(s*MeV)')
+
+        return E, dE, binspec
+
+    def get_initialspectra(self, t, E, theta, phi, interpolation='linear'):
+        """Get neutrino spectra/luminosity curves before flavor transformation.
+
+        Parameters
+        ----------
+        t : float or astropy.Quantity
+            Time to evaluate initial and oscillated spectra.
+        E : float or ndarray
+            Energies to evaluate the initial and oscillated spectra.
+        theta : astropy.Quantity
+            Zenith angle of the spectral emission.
+        phi : astropy.Quantity
+            Azimuth angle of the spectral emission.
+        interpolation : str
+            Scheme to interpolate in spectra ('nearest', 'linear').
+
+        Returns
+        -------
+        initialspectra : dict
+            Dictionary of model spectra, keyed by neutrino flavor.
+        """
+        initialspectra = {}
+
+        # Extract the binned spectra for the input t, theta, phi:
+        _E, _dE, _spec = self._get_binnedspectra(t, theta, phi)
+        
+        # Avoid "division by zero" in retrieval of the spectrum.
+        E[E == 0] = np.finfo(float).eps * E.unit
+        logE = np.log10(E.to_value('MeV'))
+        
+        for flavor in Flavor:
+
+            # Linear interpolation in flux.
+            if interpolation.lower() == 'linear':
+                # Pad log(E) array with values where flux is fixed to zero.
+                _logE = np.log10(_E[flavor].to_value('MeV'))
+                _dlogE = np.diff(_logE)
+                _logEbins = np.insert(_logE, 0, np.log10(np.finfo(float).eps))
+                _logEbins = np.append(_logEbins, _logE[-1] + _dlogE[-1])
+
+                # Pad with values where flux is fixed to zero.
+                _dLdE = _spec[flavor].to_value(self.fluxunit)
+                _dLdE = np.insert(_dLdE, 0, 0.)
+                _dLdE = np.append(_dLdE, 0.)
+
+                initialspectra[flavor] = np.interp(logE, _logEbins, _dLdE) * self.fluxunit
+
+            elif interpolation.lower() == 'nearest':
+                _logE = np.log10(_E[flavor].to_value('MeV'))
+                _dlogE = np.diff(_logE)[0]
+                _logEbins = _logE - _dlogE
+                _logEbins = np.concatenate((_logEbins, [_logE[-1] + _dlogE]))
+                _Ebins = 10**_logEbins
+
+                idx = np.searchsorted(_Ebins, E) - 1
+                select = (idx > 0) & (idx < len(_E[flavor]))
+
+                _dLdE = np.zeros(len(E))
+                _dLdE[np.where(select)] = np.asarray([_spec[flavor][i].to_value(self.fluxunit) for i in idx[select]])
+                initialspectra[flavor] = _dLdE * self.fluxunit
+
+            else:
+                raise ValueError('Unrecognized interpolation type "{}"'.format(interpolation))
+
+        return initialspectra
+
+    def __repr__(self):
+        """Default representation of the model.
+        """
+        mod = 'Fornax 3D Model: {}\n'.format(self.filename)
+        s = ['Progenitor mass : {}'.format(self.progenitor_mass)
+            ]
+        return mod + '\n'.join(s)
+
+    def _repr_markdown_(self):
+        """Markdown representation of the model, for Jupyter notebooks.
+        """
+        mod = '**Fornax 3D Model**: {}\n\n'.format(self.filename)
+        s = ['|Parameter|Value|',
+             '|:---------|:-----:|',
+             '|Progenitor mass | ${0.value:g}$ {0.unit:latex}|'.format(self.progenitor_mass),
+            ]
+        return mod + '\n'.join(s)
+
+
+class Fornax_2021_2D(SupernovaModel):
+    """Model based on axisymmetric simulations from A. Burrows and D.  Vartanyan, Nature 589:29, 2021. Data available at https://www.astro.princeton.edu/~burrows/nu-emissions.2d/.
+    """
+
+    def __init__(self, filename):
+        """Initialize model.
+
+        Parameters
+        ----------
+        filename : str
+            Absolute or relative path to FITS file with model data.
+        """
+        # Set up model metadata.
+        self.progenitor_mass = float(filename.split('_')[-3][:-1]) * u.Msun
+
+        # Conversion of flavor to key name in the model HDF5 file.
+        self._flavorkeys = { Flavor.NU_E : 'nu0',
+                             Flavor.NU_E_BAR : 'nu1',
+                             Flavor.NU_X : 'nu2',
+                             Flavor.NU_X_BAR : 'nu2' }
+
+        # Open HDF5 data file.
+        self._h5file = h5py.File(filename, 'r')
+
+        # Get grid of model times.
+        self.time = self._h5file['nu0'].attrs['time'] * u.s
+
+        # Compute luminosity by integrating over model energy bins.
+        self.luminosity = {}
+        for flavor in Flavor:
+            key = self._flavorkeys[flavor]
+            dE = np.asarray(self._h5file[key]['degroup'])
+            n = len(dE[0])
+            dLdE = np.zeros((len(self.time), n), dtype=float)
+            for i in range(n):
+                dLdE[:,i] = self._h5file[key]["g{}".format(i)]
+
+            # Note factor of 0.25 in nu_x and nu_x_bar.
+            factor = 1. if flavor.is_electron else 0.25
+            self.luminosity[flavor] = np.sum(dLdE*dE, axis=1) * factor * 1e50 * u.erg/u.s
+
+    def get_time(self):
+        return self.time
+
+    def get_initialspectra(self, t, E, flavors=Flavor, interpolation='linear'):
+        """Get neutrino spectra/luminosity curves after oscillation.
+
+        Parameters
+        ----------
+        t : astropy.Quantity
+            Time to evaluate initial spectra.
+        E : astropy.Quantity or ndarray of astropy.Quantity
+            Energies to evaluate the initial spectra.
+        flavors: iterable of snewpy.neutrino.Flavor
+            Return spectra for these flavors only (default: all)
+        interpolation : str
+            Scheme to interpolate in spectra ('nearest', 'linear').
+
+        Returns
+        -------
+        initialspectra : dict
+            Dictionary of model spectra, keyed by neutrino flavor.
+        """
+        initialspectra = {}
+
+        # Avoid "division by zero" in retrieval of the spectrum.
+        E[E == 0] = np.finfo(float).eps * E.unit
+        logE = np.log10(E.to_value('MeV'))
+
+        # Make sure the input time uses the same units as the model time grid.
+        # Convert input time to a time index.
+        t = t.to(self.time.unit)
+        j = (np.abs(t - self.time)).argmin()
+
+        for flavor in flavors:
+            key = self._flavorkeys[flavor]
+
+            # Energy in units of MeV.
+            _E = self._h5file[key]['egroup'][j]
+
+            # Model flavors (internally) are nu_e, nu_e_bar, and nu_x, which stands
+            # for nu_mu(_bar) and nu_tau(_bar), making the flux 4x higher than nu_e and nu_e_bar.
+            factor = 1. if flavor.is_electron else 0.25
+
+            # Linear interpolation in flux.
+            if interpolation.lower() == 'linear':
+                # Pad log(E) array with values where flux is fixed to zero.
+                _logE = np.log10(_E)
+                _dlogE = np.diff(_logE)
+                _logEbins = np.insert(_logE, 0, np.log10(np.finfo(float).eps))
+                _logEbins = np.append(_logEbins, _logE[-1] + _dlogE[-1])
+
+                # Spectrum in units of 1e50 erg/s/MeV.
+                # Pad with values where flux is fixed to zero.
+                _dLdE = np.asarray([0.] + [self._h5file[key]['g{}'.format(i)][j] for i in range(12)] + [0.])
+                initialspectra[flavor] = np.interp(logE, _logEbins, _dLdE) * factor * 1e50 * u.erg/u.s/u.MeV
+
+            elif interpolation.lower() == 'nearest':
+                _logE = np.log10(_E)
+                _dlogE = np.diff(_logE)[0]
+                _logEbins = _logE - _dlogE
+                _logEbins = np.concatenate((_logEbins, [_logE[-1] + _dlogE]))
+                _Ebins = 10**_logEbins
+
+                idx = np.searchsorted(_Ebins, E) - 1
+                select = (idx > 0) & (idx < len(_E))
+                _dLdE = np.zeros(len(E))
+                _dLdE[np.where(select)] = np.asarray([self._h5file[key]['g{}'.format(i)][j] for i in idx[select]])
+                initialspectra[flavor] = _dLdE * factor * 1e50 * u.erg/u.s/u.MeV
+
+            else:
+                raise ValueError('Unrecognized interpolation type "{}"'.format(interpolation))
+
+        return initialspectra
+
+    def __repr__(self):
+        """Default representation of the model.
+        """
+        mod = 'Fornax 2D Model: {}\n'.format(self._h5file.filename)
+        s = ['Progenitor mass : {}'.format(self.progenitor_mass)
+            ]
+        return mod + '\n'.join(s)
+
+    def _repr_markdown_(self):
+        """Markdown representation of the model, for Jupyter notebooks.
+        """
+        mod = '**Fornax 2D Model**: {}\n\n'.format(self._h5file.filename)
+        s = ['|Parameter|Value|',
+             '|:---------|:-----:|',
+             '|Progenitor mass | ${0.value:g}$ {0.unit:latex}|'.format(self.progenitor_mass),
+            ]
+        return mod + '\n'.join(s)
+
+
+class SNOwGLoBES:
+    """A model that does not inherit from SupernovaModel (yet) and imports a group of SNOwGLoBES files."""
+
+    def __init__(self, tarfilename):
+        """Initialize model from a tar archive.
+
+        Parameters
+        ----------
+        tarfilename: str
+            Absolute or relative path to tar archive with SNOwGLoBES files.
+        """
+        self.tfname = tarfilename
+        tf = tarfile.open(self.tfname)
+
+        # For now just pull out the "NoOsc" files.
+        datafiles = sorted([f.name for f in tf if '.dat' in f.name])
+        noosc = [df for df in datafiles if 'NoOsc' in df]
+        noosc.sort(key=len)
+
+        # Loop through the noosc files and pull out the number fluxes.
+        self.time = []
+        self.energy = None
+        self.flux = {}
+        self.fmin = 1e99
+        self.fmax = -1e99
+
+        for nooscfile in noosc:
+            with tf.extractfile(nooscfile) as f:
+                logging.debug('Reading {}'.format(nooscfile))
+                meta = f.readline()
+                metatext = meta.decode('utf-8')
+                t = float(metatext.split('TBinMid=')[-1].split('sec')[0])
+                dt = float(metatext.split('tBinWidth=')[-1].split('s')[0])
+                dE = float(metatext.split('eBinWidth=')[-1].split('MeV')[0])
+
+                data = Table.read(f, format='ascii.commented_header', header_start=-1)
+                data.meta['t'] = t
+                data.meta['dt'] = dt
+                data.meta['dE'] = dE
+
+                self.time.append(t)
+                if self.energy is None:
+                    self.energy = (data['E(GeV)'].data*1000).tolist()
+
+            for flavor in ['NuE', 'NuMu', 'NuTau', 'aNuE', 'aNuMu', 'aNuTau']:
+                if flavor in self.flux:
+                    self.flux[flavor].append(data[flavor].data.tolist())
+                else:
+                    self.flux[flavor] = [data[flavor].data.tolist()]
+
+        # We now have a table with rows=times and columns=energies. Transpose
+        # so that rows=energy and cols=time.
+        for k, v in self.flux.items():
+            self.flux[k] = np.transpose(self.flux[k])
+            self.fmin = np.minimum(self.fmin, np.min(self.flux[k]))
+            self.fmax = np.maximum(self.fmax, np.max(self.flux[k]))
+
+    def get_fluence(self, t):
+        """Return the fluence at a given time t.
+
+        Parameters
+        ----------
+        t : float
+            Time in seconds.
+
+        Returns
+        -------
+        fluence : dict
+            A dictionary giving fluence at time t, keyed by flavor.
+        """
+        idx = get_closest(self.time, t)
+
+        fluence = {}
+        for k, fl in self.flux.items():
+            fluence[k] = fl[:,idx]
+
+        return fluence